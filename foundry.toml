--- conflicted
+++ resolved
@@ -1,22 +1,12 @@
 [profile.default]
+src = "src"
+out = "out"
+libs = ["lib"]
 auto_detect_solc = true
-libs = ["lib"]
-<<<<<<< HEAD
-out = "out"
-solc = "0.8.22"
-src = "src"
 tests = ["test"]
 
 [rpc_endpoints]
 localhost = "http://localhost:8545"
 mainnet = "https://eth-mainnet.alchemyapi.io/v2/${ALCHEMY_API_KEY}"
-=======
-auto_detect_solc = true
-tests = ["test"]
-
-[rpc_endpoints]
-  mainnet = "https://eth-mainnet.g.alchemy.com/v2/${API_KEY_ALCHEMY}"
-
->>>>>>> d7a702c8
 
 # See more config options https://github.com/foundry-rs/foundry/blob/master/crates/config/README.md#all-options