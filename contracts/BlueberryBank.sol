--- conflicted
+++ resolved
@@ -427,13 +427,8 @@
         if (liqThreshold > Constants.DENOMINATOR) revert Errors.LIQ_THRESHOLD_TOO_HIGH(liqThreshold);
         if (liqThreshold < Constants.MIN_LIQ_THRESHOLD) revert Errors.LIQ_THRESHOLD_TOO_LOW(liqThreshold);
 
-<<<<<<< HEAD
-        Bank storage bank = _banks[token];
-        address bToken = address(ISoftVault(softVault).bToken());
-=======
-        Bank storage bank = banks[token];
+        Bank storage bank = getBank(token);
         address bToken = address(ISoftVault(softVault).getBToken());
->>>>>>> f929ed32
 
         if (_bTokenInBank[bToken]) revert Errors.BTOKEN_ALREADY_ADDED();
         if (bank.isListed) revert Errors.BANK_ALREADY_LISTED();
@@ -468,15 +463,9 @@
         if (liqThreshold < Constants.MIN_LIQ_THRESHOLD) revert Errors.LIQ_THRESHOLD_TOO_LOW(liqThreshold);
         if (bankIndex >= _allBanks.length) revert Errors.BANK_NOT_EXIST(bankIndex);
 
-<<<<<<< HEAD
         address bankToken = _allBanks[bankIndex];
-        Bank storage bank = _banks[bankToken];
-        address bToken = address(ISoftVault(softVault).bToken());
-=======
-        address bankToken = allBanks[bankIndex];
-        Bank storage bank = banks[bankToken];
+        Bank storage bank = getBank(bankToken);
         address bToken = address(ISoftVault(softVault).getBToken());
->>>>>>> f929ed32
 
         bank.bToken = bToken;
         bank.softVault = softVault;
@@ -781,11 +770,7 @@
      * @return True if it's a Soft Vault, False if it's a Hard Vault.
      */
     function _isSoftVault(address token) internal view returns (bool) {
-<<<<<<< HEAD
-        return address(ISoftVault(_banks[token].softVault).uToken()) == token;
-=======
         return address(ISoftVault(banks[token].softVault).getUnderlyingToken()) == token;
->>>>>>> f929ed32
     }
 
     /* solhint-disable func-name-mixedcase */
