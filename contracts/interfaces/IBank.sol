// SPDX-License-Identifier: MIT

pragma solidity 0.8.22;

import "./IProtocolConfig.sol";
import "./IFeeManager.sol";
import "./ICoreOracle.sol";

/// @title IBank
/// @notice Interface for the bank operations, including lending, borrowing, and management of collateral positions.
interface IBank {
    /*//////////////////////////////////////////////////////////////////////////
                                       STRUCTS
    //////////////////////////////////////////////////////////////////////////*/

    /// Represents the configuration and current state of a bank.
    struct Bank {
        bool isListed; /// Indicates if this bank is active.
        uint8 index; /// Index for reverse lookups.
        address hardVault; /// Address of the hard vault.
        address softVault; /// Address of the soft vault.
        address bToken; /// Address of the bToken associated with the bank.
        uint256 totalShare; /// Total shares of debt across all open positions.
        uint256 liqThreshold; /// Liquidation threshold (e.g., 85% for volatile tokens,
        /// 90% for stablecoins). Base: 1e4
    }

    /// Represents a position in the bank, including both debt and collateral.
    struct Position {
        address owner; /// Address of the position's owner.
        address collToken; /// Address of the ERC1155 token used as collateral.
        address underlyingToken; /// Address of the isolated underlying collateral token.
        address debtToken; /// Address of the debt token.
        uint256 underlyingVaultShare; /// Amount of vault share for isolated underlying collateral.
        uint256 collId; /// Token ID of the ERC1155 collateral.
        uint256 collateralSize; /// Amount of wrapped token used as collateral.
        uint256 debtShare; /// Debt share of the given debt token for the bank.
    }

    /*//////////////////////////////////////////////////////////////////////////
                                       EVENTS
    //////////////////////////////////////////////////////////////////////////*/

    /// @notice Emitted when a new bank is added by the owner.
    event AddBank(
<<<<<<< HEAD
        address token,        /// The primary token associated with the bank.
        address bToken,       /// The corresponding bToken for the bank.
        address softVault,    /// Address of the soft vault.
        address hardVault     /// Address of the hard vault.
    );

    event ModifyBank(
        address token,        /// The primary token associated with the bank.
        address bToken,       /// The corresponding bToken for the bank.
        address softVault,    /// Address of the soft vault.
        address hardVault     /// Address of the hard vault.
=======
        address token, /// The primary token associated with the bank.
        address bToken, /// The corresponding bToken for the bank.
        address softVault, /// Address of the soft vault.
        address hardVault /// Address of the hard vault.
>>>>>>> 1892170d
    );

    /// @notice Emitted when the oracle's address is updated by the owner.
    event SetOracle(address oracle); /// New address of the oracle.

    /// @notice Emitted when a Wrapped ERC1155 token is whitelisted or removed by the owner.
    event SetWhitelistERC1155(
        address indexed token, /// Address of the Wrapped ERC1155 token.
        bool isWhitelisted /// True if whitelisted, false otherwise.
    );

    /// @notice Emitted when a token is whitelisted or removed by the owner.
    event SetWhitelistToken(
        address indexed token, /// Address of the token.
        bool isWhitelisted /// True if whitelisted, false otherwise.
    );

    /// @notice Emitted when tokens are lent to the bank.
    event Lend(
        uint256 positionId, /// Position ID associated with the lending.
        address caller, /// Address of the spell caller.
        address token, /// Address of the lent token.
        uint256 amount /// Amount of tokens lent.
    );

    /// @notice Emitted when lent tokens are withdrawn from the bank.
    event WithdrawLend(
        uint256 positionId, /// Position ID associated with the withdrawal.
        address caller, /// Address of the spell caller.
        address token, ///Address of the token being withdrawn.
        uint256 amount /// Amount of tokens withdrawn.
    );

    /// @notice Emitted when a user borrows tokens from a bank.
    event Borrow(
        uint256 positionId, /// Position ID associated with the borrowing.
        address caller, /// Address of the spell caller that initiates the borrowing.
        address token, /// Token being borrowed.
        uint256 amount, /// Amount of tokens borrowed.
        uint256 share /// Debt share associated with the borrowed amount.
    );

    /// @notice Emitted when a user repays borrowed tokens to a bank.
    event Repay(
        uint256 positionId, /// Position ID associated with the repayment.
        address caller, /// Address of the spell caller initiating the repayment.
        address token, /// Token being repaid.
        uint256 amount, /// Amount of tokens repaid.
        uint256 share /// Debt share associated with the repaid amount.
    );

    /// @notice Emitted when a user adds tokens as collateral.
    event PutCollateral(
<<<<<<< HEAD
        uint256 positionId,        /// Position ID associated with the collateral.
        address owner,             /// Owner of the collateral position.
        address caller,            /// Address of the spell caller adding the collateral.
        address token,             /// Token used as collateral.
        uint256 id,                /// ID of the wrapped token.
        uint256 amount             /// Amount of tokens put as collateral.
=======
        uint256 positionId, /// Position ID associated with the collateral.
        address owner, /// Owner of the collateral position.
        address caller, /// Address of the spell caller adding the collateral.
        address token, /// Token used as collateral.
        uint256 id, /// ID of the wrapped token.
        uint256 amount /// Amount of tokens put as collateral.
>>>>>>> 1892170d
    );

    /// @notice Emitted when a user retrieves tokens from their collateral.
    event TakeCollateral(
<<<<<<< HEAD
        uint256 positionId,        /// Position ID associated with the collateral.
        address caller,            /// Address of the spell caller retrieving the collateral.
        address token,             /// Token taken from the collateral.
        uint256 id,                /// ID of the wrapped token.
        uint256 amount             /// Amount of tokens taken from collateral.
=======
        uint256 positionId, /// Position ID associated with the collateral.
        address caller, /// Address of the spell caller retrieving the collateral.
        address token, /// Token taken from the collateral.
        uint256 id, /// ID of the wrapped token.
        uint256 amount /// Amount of tokens taken from collateral.
>>>>>>> 1892170d
    );

    /// @notice Emitted when a position is liquidated.
    event Liquidate(
<<<<<<< HEAD
        uint256 positionId,           /// Position ID being liquidated.
        address liquidator,           /// Address of the user performing the liquidation.
        address debtToken,            /// Debt token associated with the position.
        uint256 amount,               /// Amount used for liquidation.
        uint256 share,                /// Debt share associated with the liquidation.
        uint256 positionSize,         /// Size of the position being liquidated.
        uint256 underlyingVaultSize   /// Vault size underlying the liquidated position.
=======
        uint256 positionId, /// Position ID being liquidated.
        address liquidator, /// Address of the user performing the liquidation.
        address debtToken, /// Debt token associated with the position.
        uint256 amount, /// Amount used for liquidation.
        uint256 share, /// Debt share associated with the liquidation.
        uint256 positionSize, /// Size of the position being liquidated.
        uint256 underlyingVaultSize /// Vault size underlying the liquidated position.
>>>>>>> 1892170d
    );

    /// @notice Emitted when a position is executed.
    event Execute(
<<<<<<< HEAD
        uint256 positionId,        /// Position ID being executed.
        address owner              /// Owner of the position.
=======
        uint256 positionId, /// Position ID being executed.
        address owner /// Owner of the position.
>>>>>>> 1892170d
    );

    /*//////////////////////////////////////////////////////////////////////////
                                      FUNCTIONS
    //////////////////////////////////////////////////////////////////////////*/
    /* solhint-disable func-name-mixedcase */
    /// @notice Returns the ID of the currently executed position.
    /// @return Current position ID.
    function POSITION_ID() external view returns (uint256);

    /// @notice Returns the address of the currently executed spell.
    /// @return Current spell address.
    function SPELL() external view returns (address);

    /// @notice Returns the current executor's address, which is the owner of the current position.
    /// @return Address of the current executor.
    function EXECUTOR() external view returns (address);
    /* solhint-enable func-name-mixedcase */

    /// @notice Returns the next available position ID.
    /// @return Next position ID.
    function nextPositionId() external view returns (uint256);

    /// @notice Provides the protocol configuration settings.
    function config() external view returns (IProtocolConfig);

    /// @notice Retrieves the active fee manager.
    function feeManager() external view returns (IFeeManager);

    /// @notice Provides the current oracle responsible for price feeds.
    function oracle() external view returns (ICoreOracle);

    /// @notice Fetches details of a bank given its token.
    function getBankInfo(
        address token
    )
        external
        view
        returns (
            bool isListed, /// Indicates if the bank is listed.
            address bToken, /// Corresponding bToken of the bank.
            uint256 totalShare /// Total shared debt across all positions in this bank.
        );

    /// @notice Computes the total debt value associated with a given position.
    /// @dev Should call accrue first to get current debt
    /// @param positionId The unique ID of the position.
    /// @return The total debt value in USD.
    function getDebtValue(uint256 positionId) external returns (uint256);

    /// @notice Determines the overall value of a specified position.
    /// @param positionId The unique ID of the position.
    /// @return The total value of the position in USD.
    function getPositionValue(uint256 positionId) external returns (uint256);

    /// @notice Computes the isolated collateral value for a particular position.
    /// @dev Should call accrue first to get current debt.
    /// @param positionId The unique ID of the position.
    /// @return icollValue The value of the isolated collateral in USD.
    function getIsolatedCollateralValue(uint256 positionId) external returns (uint256 icollValue);

    /// @notice Provides comprehensive details about a position using its ID.
    /// @param positionId The unique ID of the position.
    /// @return A Position struct containing details of the position.
    function getPositionInfo(uint256 positionId) external view returns (Position memory);

    /// @notice Fetches information about the currently active position.
    /// @return A Position struct with details of the current position.
    function getCurrentPositionInfo() external view returns (Position memory);

    /// @notice Triggers interest accumulation and fetches the updated borrow balance.
    /// @param positionId The unique ID of the position.
    /// @return The updated debt balance after accruing interest.
    function currentPositionDebt(uint256 positionId) external returns (uint256);

    /// @notice Deposits tokens into the bank as a lender.
    /// @param token The address of the token to deposit.
    /// @param amount The amount of tokens to deposit.
    function lend(address token, uint256 amount) external;

    /// @notice Redeems deposited tokens from the bank.
    /// @param token The address of the token to withdraw.
    /// @param amount The amount of tokens to redeem.
    function withdrawLend(address token, uint256 amount) external;

    /// @notice Borrows tokens against collateral from the bank.
    /// @param token The address of the token to borrow.
    /// @param amount The amount of tokens to borrow.
    /// @return The amount of tokens that are borrowed.
    function borrow(address token, uint256 amount) external returns (uint256);

    /// @notice Repays borrowed tokens to the bank.
    /// @param token The address of the token to repay.
    /// @param amountCall The amount of tokens to repay.
    function repay(address token, uint256 amountCall) external;

    /// @notice Increases the collateral backing a position.
    /// @param collToken Address of the collateral token.
    /// @param collId ID associated with the collateral type (if applicable).
    /// @param amountCall Amount of collateral tokens to deposit.
    function putCollateral(address collToken, uint256 collId, uint256 amountCall) external;

    /// @notice Redeems a portion of the collateral backing a position.
    /// @param amount Amount of collateral tokens to redeem.
    /// @return The actual amount of collateral redeemed.
    function takeCollateral(uint256 amount) external returns (uint256);

    /// @notice Liquidate a specific position.
    /// @param positionId ID of the position to liquidate.
    /// @param debtToken Address of the debt token.
    /// @param amountCall Amount specified for the liquidation call.
    function liquidate(uint256 positionId, address debtToken, uint256 amountCall) external;

    /// @notice Accrues interest for a given token.
    /// @param token Address of the token to accrue interest for.
    function accrue(address token) external;
}<|MERGE_RESOLUTION|>--- conflicted
+++ resolved
@@ -43,24 +43,10 @@
 
     /// @notice Emitted when a new bank is added by the owner.
     event AddBank(
-<<<<<<< HEAD
-        address token,        /// The primary token associated with the bank.
-        address bToken,       /// The corresponding bToken for the bank.
-        address softVault,    /// Address of the soft vault.
-        address hardVault     /// Address of the hard vault.
-    );
-
-    event ModifyBank(
-        address token,        /// The primary token associated with the bank.
-        address bToken,       /// The corresponding bToken for the bank.
-        address softVault,    /// Address of the soft vault.
-        address hardVault     /// Address of the hard vault.
-=======
         address token, /// The primary token associated with the bank.
         address bToken, /// The corresponding bToken for the bank.
         address softVault, /// Address of the soft vault.
         address hardVault /// Address of the hard vault.
->>>>>>> 1892170d
     );
 
     /// @notice Emitted when the oracle's address is updated by the owner.
@@ -114,51 +100,25 @@
 
     /// @notice Emitted when a user adds tokens as collateral.
     event PutCollateral(
-<<<<<<< HEAD
-        uint256 positionId,        /// Position ID associated with the collateral.
-        address owner,             /// Owner of the collateral position.
-        address caller,            /// Address of the spell caller adding the collateral.
-        address token,             /// Token used as collateral.
-        uint256 id,                /// ID of the wrapped token.
-        uint256 amount             /// Amount of tokens put as collateral.
-=======
         uint256 positionId, /// Position ID associated with the collateral.
         address owner, /// Owner of the collateral position.
         address caller, /// Address of the spell caller adding the collateral.
         address token, /// Token used as collateral.
         uint256 id, /// ID of the wrapped token.
         uint256 amount /// Amount of tokens put as collateral.
->>>>>>> 1892170d
     );
 
     /// @notice Emitted when a user retrieves tokens from their collateral.
     event TakeCollateral(
-<<<<<<< HEAD
-        uint256 positionId,        /// Position ID associated with the collateral.
-        address caller,            /// Address of the spell caller retrieving the collateral.
-        address token,             /// Token taken from the collateral.
-        uint256 id,                /// ID of the wrapped token.
-        uint256 amount             /// Amount of tokens taken from collateral.
-=======
         uint256 positionId, /// Position ID associated with the collateral.
         address caller, /// Address of the spell caller retrieving the collateral.
         address token, /// Token taken from the collateral.
         uint256 id, /// ID of the wrapped token.
         uint256 amount /// Amount of tokens taken from collateral.
->>>>>>> 1892170d
     );
 
     /// @notice Emitted when a position is liquidated.
     event Liquidate(
-<<<<<<< HEAD
-        uint256 positionId,           /// Position ID being liquidated.
-        address liquidator,           /// Address of the user performing the liquidation.
-        address debtToken,            /// Debt token associated with the position.
-        uint256 amount,               /// Amount used for liquidation.
-        uint256 share,                /// Debt share associated with the liquidation.
-        uint256 positionSize,         /// Size of the position being liquidated.
-        uint256 underlyingVaultSize   /// Vault size underlying the liquidated position.
-=======
         uint256 positionId, /// Position ID being liquidated.
         address liquidator, /// Address of the user performing the liquidation.
         address debtToken, /// Debt token associated with the position.
@@ -166,18 +126,12 @@
         uint256 share, /// Debt share associated with the liquidation.
         uint256 positionSize, /// Size of the position being liquidated.
         uint256 underlyingVaultSize /// Vault size underlying the liquidated position.
->>>>>>> 1892170d
     );
 
     /// @notice Emitted when a position is executed.
     event Execute(
-<<<<<<< HEAD
-        uint256 positionId,        /// Position ID being executed.
-        address owner              /// Owner of the position.
-=======
         uint256 positionId, /// Position ID being executed.
         address owner /// Owner of the position.
->>>>>>> 1892170d
     );
 
     /*//////////////////////////////////////////////////////////////////////////
