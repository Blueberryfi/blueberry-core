// SPDX-License-Identifier: MIT
/*
██████╗ ██╗     ██╗   ██╗███████╗██████╗ ███████╗██████╗ ██████╗ ██╗   ██╗
██╔══██╗██║     ██║   ██║██╔════╝██╔══██╗██╔════╝██╔══██╗██╔══██╗╚██╗ ██╔╝
██████╔╝██║     ██║   ██║█████╗  ██████╔╝█████╗  ██████╔╝██████╔╝ ╚████╔╝
██╔══██╗██║     ██║   ██║██╔══╝  ██╔══██╗██╔══╝  ██╔══██╗██╔══██╗  ╚██╔╝
██████╔╝███████╗╚██████╔╝███████╗██████╔╝███████╗██║  ██║██║  ██║   ██║
╚═════╝ ╚══════╝ ╚═════╝ ╚══════╝╚═════╝ ╚══════╝╚═╝  ╚═╝╚═╝  ╚═╝   ╚═╝
*/

pragma solidity 0.8.16;

import "@openzeppelin/contracts-upgradeable/token/ERC20/utils/SafeERC20Upgradeable.sol";

import "./BasicSpell.sol";
import "../interfaces/ICurveOracle.sol";
import "../interfaces/IWAuraPools.sol";
import "../interfaces/balancer/IBalancerPool.sol";
import "../libraries/Paraswap/PSwapLib.sol";

/**
 * @title AuraSpell
 * @author BlueberryProtocol
 * @notice AuraSpell is the factory contract that
 * defines how Blueberry Protocol interacts with Aura pools
 */
contract AuraSpell is BasicSpell {
    using SafeERC20Upgradeable for IERC20Upgradeable;

    /// @dev Address to Wrapped Aura Pools
    IWAuraPools public wAuraPools;
    /// @dev address of CurveOracle
    ICurveOracle public crvOracle;
    /// @dev address of AURA token
    address public AURA;
    /// @dev address of Stash AURA token
    address public STASH_AURA;

    /// @dev paraswap AugustusSwapper address
    address public augustusSwapper;
    /// @dev paraswap TokenTransferProxy address
    address public tokenTransferProxy;

    function initialize(
        IBank bank_,
        address werc20_,
        address weth_,
        address wAuraPools_,
        address augustusSwapper_,
        address tokenTransferProxy_
    ) external initializer {
        __BasicSpell_init(bank_, werc20_, weth_);
        if (wAuraPools_ == address(0)) revert Errors.ZERO_ADDRESS();

        wAuraPools = IWAuraPools(wAuraPools_);
        AURA = address(wAuraPools.AURA());
        STASH_AURA = wAuraPools.STASH_AURA();
        IWAuraPools(wAuraPools_).setApprovalForAll(address(bank_), true);

        augustusSwapper = augustusSwapper_;
        tokenTransferProxy = tokenTransferProxy_;
    }

    /**
     * @notice Add strategy to the spell
     * @param bpt Address of Balaner Pool Token
     * @param minPosSize, USD price of minimum position size for given strategy, based 1e18
     * @param maxPosSize, USD price of maximum position size for given strategy, based 1e18
     */
    function addStrategy(
        address bpt,
        uint256 minPosSize,
        uint256 maxPosSize
    ) external onlyOwner {
        _addStrategy(bpt, minPosSize, maxPosSize);
    }

    /**
     * @notice Add liquidity to Balancer pool, with staking to Aura
     */
    function openPositionFarm(
        OpenPosParam calldata param
    )
        external
        existingStrategy(param.strategyId)
        existingCollateral(param.strategyId, param.collToken)
    {
        Strategy memory strategy = strategies[param.strategyId];
        (address lpToken, , , , , ) = wAuraPools.getPoolInfoFromPoolId(
            param.farmingPoolId
        );
        if (strategy.vault != lpToken) revert Errors.INCORRECT_LP(lpToken);

        // 1. Deposit isolated collaterals on Blueberry Money Market
        _doLend(param.collToken, param.collAmount);

        // 2. Borrow specific amounts
        uint256 borrowBalance = _doBorrow(
            param.borrowToken,
            param.borrowAmount
        );

        // 3. Add liquidity on Balancer, get BPT
        {
            IBalancerVault vault = wAuraPools.getVault(lpToken);
            _ensureApprove(param.borrowToken, address(vault), borrowBalance);

            (address[] memory tokens, uint256[] memory balances, ) = wAuraPools
                .getPoolTokens(lpToken);
            (
                uint256[] memory maxAmountsIn,
                uint256[] memory amountsIn,
                uint256 poolAmountOut
            ) = _getJoinPoolParams(tokens, balances, lpToken);

            if (poolAmountOut != 0) {
                vault.joinPool(
                    wAuraPools.getBPTPoolId(lpToken),
                    address(this),
                    address(this),
                    IBalancerVault.JoinPoolRequest({
                        assets: tokens,
                        maxAmountsIn: maxAmountsIn,
                        userData: abi.encode(1, amountsIn, 0),
                        fromInternalBalance: false
                    })
                );
            }
        }
        // 4. Validate MAX LTV
        _validateMaxLTV(param.strategyId);

        // 5. Validate Pos Size
        _validatePosSize(param.strategyId);

        // 6. Take out existing collateral and burn
        IBank.Position memory pos = bank.getCurrentPositionInfo();
        if (pos.collateralSize > 0) {
            (uint256 pid, ) = wAuraPools.decodeId(pos.collId);
            if (param.farmingPoolId != pid)
                revert Errors.INCORRECT_PID(param.farmingPoolId);
            if (pos.collToken != address(wAuraPools))
                revert Errors.INCORRECT_COLTOKEN(pos.collToken);
            (address[] memory rewardTokens, ) = IERC20Wrapper(pos.collToken)
                .pendingRewards(pos.collId, pos.collateralSize);
            bank.takeCollateral(pos.collateralSize);
            wAuraPools.burn(pos.collId, pos.collateralSize);
            // distribute multiple rewards to users
<<<<<<< HEAD
            for (uint256 i; i < rewardTokens.length; i++) {
                _doRefundRewards(
                    rewardTokens[i] == STASH_AURA ? AURA : rewardTokens[i]
                );
=======
            uint256 rewardTokensLength = rewardTokens.length;
            for (uint256 i; i != rewardTokensLength; ) {
                _doRefundRewards(rewardTokens[i]);
                unchecked {
                    ++i;
                }
>>>>>>> ea94e6e5
            }
        }

        // 7. Deposit on Aura Pool, Put wrapped collateral tokens on Blueberry Bank
        uint256 lpAmount = IERC20Upgradeable(lpToken).balanceOf(address(this));
        _ensureApprove(lpToken, address(wAuraPools), lpAmount);
        uint256 id = wAuraPools.mint(param.farmingPoolId, lpAmount);
        bank.putCollateral(address(wAuraPools), id, lpAmount);
    }

    function closePositionFarm(
        ClosePosParam calldata param,
        uint256[] calldata expectedRewards,
        bytes[] calldata swapDatas
    )
        external
        existingStrategy(param.strategyId)
        existingCollateral(param.strategyId, param.collToken)
    {
        IBank.Position memory pos = bank.getCurrentPositionInfo();
        address[] memory rewardTokens;
        {
            address lpToken = strategies[param.strategyId].vault;
            if (pos.collToken != address(wAuraPools))
                revert Errors.INCORRECT_COLTOKEN(pos.collToken);
            if (wAuraPools.getUnderlyingToken(pos.collId) != lpToken)
                revert Errors.INCORRECT_UNDERLYING(lpToken);

            // 1. Take out collateral - Burn wrapped tokens, receive BPT tokens and harvest AURA
            bank.takeCollateral(param.amountPosRemove);
            (rewardTokens, ) = wAuraPools.burn(
                pos.collId,
                param.amountPosRemove
            );

            {
                // 2. Calculate actual amount to remove
                uint256 amountPosRemove = param.amountPosRemove;
                if (amountPosRemove == type(uint256).max) {
                    amountPosRemove = IERC20Upgradeable(lpToken).balanceOf(
                        address(this)
                    );
                }

                // 3. Remove liquidity
                (
                    uint256[] memory minAmountsOut,
                    address[] memory tokens,
                    uint256 borrowTokenIndex
                ) = _getExitPoolParams(param.borrowToken, lpToken);

                wAuraPools.getVault(lpToken).exitPool(
                    IBalancerPool(lpToken).getPoolId(),
                    address(this),
                    address(this),
                    IBalancerVault.ExitPoolRequest(
                        tokens,
                        minAmountsOut,
                        abi.encode(0, amountPosRemove, borrowTokenIndex),
                        false
                    )
                );
            }
        }

        // 4. Swap rewards tokens to debt token
        uint256 rewardTokensLength = rewardTokens.length;
        for (uint256 i; i != rewardTokensLength; ) {
            address sellToken = rewardTokens[i];
            if (sellToken == STASH_AURA) sellToken = AURA;

            _doCutRewardsFee(sellToken);
            if (
                expectedRewards[i] != 0 &&
                !PSwapLib.swap(
                    augustusSwapper,
                    tokenTransferProxy,
                    sellToken,
                    expectedRewards[i],
                    swapDatas[i]
                )
            ) revert Errors.SWAP_FAILED(sellToken);

            // Refund rest amount to owner
            _doRefund(sellToken);

            unchecked {
                ++i;
            }
        }

        // 5. Withdraw isolated collateral from Bank
        _doWithdraw(param.collToken, param.amountShareWithdraw);

        // 6. Repay
        {
            // Compute repay amount if MAX_INT is supplied (max debt)
            uint256 amountRepay = param.amountRepay;
            if (amountRepay == type(uint256).max) {
                amountRepay = bank.currentPositionDebt(bank.POSITION_ID());
            }
            _doRepay(param.borrowToken, amountRepay);
        }

        _validateMaxLTV(param.strategyId);

        // 7. Refund
        _doRefund(param.borrowToken);
        _doRefund(param.collToken);
    }

    function _getJoinPoolParams(
        address[] memory tokens,
        uint256[] memory balances,
        address lpToken
    ) internal view returns (uint256[] memory, uint256[] memory, uint256) {
        uint256 i;
        uint256 j;
        uint256 length = tokens.length;
        uint256[] memory maxAmountsIn = new uint256[](length);
        uint256[] memory amountsIn = new uint256[](length);
        bool isLPIncluded;

        for (i; i != length; ) {
            if (tokens[i] != lpToken) {
                amountsIn[j++] = IERC20(tokens[i]).balanceOf(address(this));
            } else isLPIncluded = true;

            maxAmountsIn[i] = IERC20(tokens[i]).balanceOf(address(this));

            unchecked {
                ++i;
            }
        }

        if (isLPIncluded) {
            assembly {
                mstore(amountsIn, sub(mload(amountsIn), 1))
            }
        }

        uint256 totalLPSupply = IBalancerPool(lpToken).totalSupply();
        // compute in reverse order of how Balancer's `joinPool` computes tokenAmountIn
        uint256 poolAmountOut;
        for (i = 0; i != length; ) {
            if ((maxAmountsIn[i] * totalLPSupply) / balances[i] != 0) {
                poolAmountOut = type(uint256).max;
                break;
            }

            unchecked {
                ++i;
            }
        }

        return (maxAmountsIn, amountsIn, poolAmountOut);
    }

    function _getExitPoolParams(
        address borrowToken,
        address lpToken
    ) internal view returns (uint256[] memory, address[] memory, uint256) {
        (address[] memory tokens, , ) = wAuraPools.getPoolTokens(lpToken);

        uint256 length = tokens.length;
        uint256[] memory minAmountsOut = new uint256[](length);
        uint256 exitTokenIndex;

        for (uint256 i; i != length; ) {
            if (tokens[i] == borrowToken) break;

            if (tokens[i] != lpToken) ++exitTokenIndex;

            unchecked {
                ++i;
            }
        }

        return (minAmountsOut, tokens, exitTokenIndex);
    }
}<|MERGE_RESOLUTION|>--- conflicted
+++ resolved
@@ -146,19 +146,14 @@
             bank.takeCollateral(pos.collateralSize);
             wAuraPools.burn(pos.collId, pos.collateralSize);
             // distribute multiple rewards to users
-<<<<<<< HEAD
-            for (uint256 i; i < rewardTokens.length; i++) {
+            uint256 rewardTokensLength = rewardTokens.length;
+            for (uint256 i; i != rewardTokensLength; ) {
                 _doRefundRewards(
                     rewardTokens[i] == STASH_AURA ? AURA : rewardTokens[i]
                 );
-=======
-            uint256 rewardTokensLength = rewardTokens.length;
-            for (uint256 i; i != rewardTokensLength; ) {
-                _doRefundRewards(rewardTokens[i]);
                 unchecked {
                     ++i;
                 }
->>>>>>> ea94e6e5
             }
         }
 
