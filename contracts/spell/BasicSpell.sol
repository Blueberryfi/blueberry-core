// SPDX-License-Identifier: MIT
/*
██████╗ ██╗     ██╗   ██╗███████╗██████╗ ███████╗██████╗ ██████╗ ██╗   ██╗
██╔══██╗██║     ██║   ██║██╔════╝██╔══██╗██╔════╝██╔══██╗██╔══██╗╚██╗ ██╔╝
██████╔╝██║     ██║   ██║█████╗  ██████╔╝█████╗  ██████╔╝██████╔╝ ╚████╔╝
██╔══██╗██║     ██║   ██║██╔══╝  ██╔══██╗██╔══╝  ██╔══██╗██╔══██╗  ╚██╔╝
██████╔╝███████╗╚██████╔╝███████╗██████╔╝███████╗██║  ██║██║  ██║   ██║
╚═════╝ ╚══════╝ ╚═════╝ ╚══════╝╚═════╝ ╚══════╝╚═╝  ╚═╝╚═╝  ╚═╝   ╚═╝
*/

pragma solidity 0.8.22;

/* solhint-disable max-line-length */
import { IERC20MetadataUpgradeable } from "@openzeppelin/contracts-upgradeable/token/ERC20/extensions/IERC20MetadataUpgradeable.sol";
import { OwnableUpgradeable } from "@openzeppelin/contracts-upgradeable/access/OwnableUpgradeable.sol";
/* solhint-enable max-line-length */

import { PSwapLib } from "../libraries/Paraswap/PSwapLib.sol";
import { UniversalERC20, IERC20 } from "../libraries/UniversalERC20.sol";

import "../utils/BlueberryConst.sol" as Constants;
import "../utils/BlueberryErrors.sol" as Errors;
import { ERC1155NaiveReceiver } from "../utils/ERC1155NaiveReceiver.sol";

import { IBank } from "../interfaces/IBank.sol";
import { IERC20Wrapper } from "../interfaces/IERC20Wrapper.sol";
import { IWERC20 } from "../interfaces/IWERC20.sol";
import { IWETH } from "../interfaces/IWETH.sol";

/**
 * @title BasicSpell
 * @author BlueberryProtocol
 * @notice BasicSpell is the abstract contract that other spells utilize
 * @dev It extends functionalities from ERC1155NaiveReceiver, OwnableUpgradeable
 */
abstract contract BasicSpell is ERC1155NaiveReceiver, OwnableUpgradeable {
    using UniversalERC20 for IERC20;

    /*//////////////////////////////////////////////////////////////////////////
                                   STRUCTS
    //////////////////////////////////////////////////////////////////////////*/

    /**
     * @dev Defines strategies for Blueberry Protocol.
     * @param vault Address of the vault where assets are held.
     * @param minPositionSize Minimum size of the position in USD.
     * @param maxPositionSize Maximum size of the position in USD.
     */
    struct Strategy {
        address vault;
        uint256 minPositionSize;
        uint256 maxPositionSize;
    }

    /**
     * @dev Defines parameters required for opening a new position.
     * @param strategyId Identifier for the strategy.
     * @param collToken Address of the collateral token (e.g., USDC).
     * @param collAmount Amount of user's collateral to deposit.
     * @param borrowToken Address of the token to borrow.
     * @param borrowAmount Amount to borrow from the bank.
     * @param farmingPoolId Identifier for the farming pool.
     */
    struct OpenPosParam {
        uint256 strategyId;
        address collToken;
        uint256 collAmount;
        address borrowToken;
        uint256 borrowAmount;
        uint256 farmingPoolId;
    }

    /**
     * @dev Defines parameters required for closing a position.
     * @param strategyId Identifier for the strategy to close.
     * @param collToken Address of the isolated collateral token.
     * @param borrowToken Address of the token representing the debt.
     * @param amountRepay Amount of debt to repay.
     * @param amountPosRemove Amount of position to withdraw.
     * @param amountShareWithdraw Amount of isolated collateral tokens to withdraw.
     * @param amountOutMin Minimum amount to receive after the operation (used to handle slippage).
     * @param amountToSwap Collateral amount to swap to repay debt for negative PnL
     * @param swapData Paraswap sawp data to swap collateral to borrow token
     */
    struct ClosePosParam {
        uint256 strategyId;
        address collToken;
        address borrowToken;
        uint256 amountRepay;
        uint256 amountPosRemove;
        uint256 amountShareWithdraw;
        uint256 amountOutMin;
        uint256 amountToSwap;
        bytes swapData;
    }

    /*//////////////////////////////////////////////////////////////////////////
                                   PUBLIC STORAGE
    //////////////////////////////////////////////////////////////////////////*/

    /// Reference to the bank contract interface.
    IBank internal _bank;
    /// Reference to the WERC20 contract interface.
    IWERC20 internal _werc20;
    /// Address of the Wrapped Ether contract.
    address internal _weth;
    /// @dev paraswap AugustusSwapper Address
    address internal _augustusSwapper;
    /// @dev paraswap TokenTransferProxy Address
    address internal _tokenTransferProxy;
    /// @dev strategyId => vault
    Strategy[] internal _strategies;
    /// @dev Mapping from strategy ID to collateral token and its maximum Loan-To-Value ratio.
    /// Note: LTV is in base 1e4 to provide precision.
    mapping(uint256 => mapping(address => uint256)) internal _maxLTV;
    /// @dev ETH address
    address internal constant _ETH = 0xEeeeeEeeeEeEeeEeEeEeeEEEeeeeEeeeeeeeEEeE;
    /*//////////////////////////////////////////////////////////////////////////
                                      EVENTS
    //////////////////////////////////////////////////////////////////////////*/

    /**
     * @notice This event is emitted when a new strategy is added.
     * @param strategyId Unique identifier for the strategy.
     * @param vault Address of the vault where assets are held.
     * @param minPosSize Minimum size of the position in USD.
     * @param maxPosSize Maximum size of the position in USD.
     */
    event StrategyAdded(uint256 strategyId, address vault, uint256 minPosSize, uint256 maxPosSize);

    /**
     * @notice This event is emitted when a strategy's min/max position size is updated.
     * @param strategyId Unique identifier for the strategy.
     * @param minPosSize Minimum size of the position in USD.
     * @param maxPosSize Maximum size of the position in USD.
     */
    event StrategyPosSizeUpdated(uint256 strategyId, uint256 minPosSize, uint256 maxPosSize);

    /**
     * @notice This event is emitted when a strategy's collateral max LTV is updated.
     * @param strategyId Unique identifier for the strategy.
     * @param collaterals Array of collateral token addresses.
     * @param maxLTVs Array of maximum LTVs corresponding to the collaterals. (base 1e4)
     */
    event CollateralsMaxLTVSet(uint256 strategyId, address[] collaterals, uint256[] maxLTVs);

    /*//////////////////////////////////////////////////////////////////////////
                                      MODIFIERS
    //////////////////////////////////////////////////////////////////////////*/

    /**
     * @dev Modifier to ensure the provided strategyId exists within the strategies array.
     * @param strategyId The ID of the strategy to validate.
     */
    modifier existingStrategy(uint256 strategyId) {
        if (strategyId >= _strategies.length) {
            revert Errors.STRATEGY_NOT_EXIST(address(this), strategyId);
        }
        _;
    }

    /**
     * @dev Modifier to ensure the provided collateral address exists within the given strategy.
     * @param strategyId The ID of the strategy to validate.
     * @param col Address of the collateral token.
     */
    modifier existingCollateral(uint256 strategyId, address col) {
        if (_maxLTV[strategyId][col] == 0) {
            revert Errors.COLLATERAL_NOT_EXIST(strategyId, col);
        }
        _;
    }

    /*//////////////////////////////////////////////////////////////////////////
                                      FUNCTIONS
    //////////////////////////////////////////////////////////////////////////*/
    /* solhint-disable func-name-mixedcase */
    /**
     * @notice Initializes the contract and sets the deployer as the initial owner.
     * @param bank The address of the bank contract.
     * @param werc20 The address of the wrapped ERC20 contract.
     * @param weth The address of the wrapped Ether token.
     * @param augustusSwapper Address of the paraswap AugustusSwapper.
     * @param tokenTransferProxy Address of the paraswap TokenTransferProxy.
     */
    function __BasicSpell_init(
        IBank bank,
        address werc20,
        address weth,
        address augustusSwapper,
        address tokenTransferProxy
    ) internal onlyInitializing {
        if (address(bank) == address(0) || address(werc20) == address(0) || address(weth) == address(0)) {
            revert Errors.ZERO_ADDRESS();
        }

        __Ownable_init();

        _bank = bank;
        _werc20 = IWERC20(werc20);
        _weth = weth;
        _augustusSwapper = augustusSwapper;
        _tokenTransferProxy = tokenTransferProxy;

        IWERC20(werc20).setApprovalForAll(address(bank), true);
    }

    /* solhint-enable func-name-mixedcase */

    /**
     * @notice Adds a new strategy to the list of available strategies.
     * @dev Internal function that appends to the strategies array.
     * @dev Emit {StrategyAdded} event.
     * @param vault The address of the vault associated with this strategy.
     * @param minPosSize The minimum position size (USD value) for this strategy. Value is based on 1e18.
     * @param maxPosSize The maximum position size (USD value) for this strategy. Value is based on 1e18.
     */
    function _addStrategy(address vault, uint256 minPosSize, uint256 maxPosSize) internal {
        if (vault == address(0)) revert Errors.ZERO_ADDRESS();
        if (maxPosSize == 0) revert Errors.ZERO_AMOUNT();
        if (minPosSize >= maxPosSize) revert Errors.INVALID_POS_SIZE();

        _strategies.push(Strategy({ vault: vault, minPositionSize: minPosSize, maxPositionSize: maxPosSize }));

        emit StrategyAdded(_strategies.length - 1, vault, minPosSize, maxPosSize);
    }

    /**
     * @notice Update the position sizes for a specific strategy.
     * @dev This function validates the inputs, updates the strategy's position sizes, and emits an event.
     * @param strategyId ID of the strategy to be updated.
     * @param minPosSize New minimum position size for the strategy.
     * @param maxPosSize New maximum position size for the strategy.
     */
    function setPosSize(
        uint256 strategyId,
        uint256 minPosSize,
        uint256 maxPosSize
    ) external existingStrategy(strategyId) onlyOwner {
        if (maxPosSize == 0) revert Errors.ZERO_AMOUNT();
        if (minPosSize >= maxPosSize) revert Errors.INVALID_POS_SIZE();

        _strategies[strategyId].minPositionSize = minPosSize;
        _strategies[strategyId].maxPositionSize = maxPosSize;

        emit StrategyPosSizeUpdated(strategyId, minPosSize, maxPosSize);
    }

    /**
     * @notice Set maximum Loan-To-Value (LTV) ratios for collaterals in a given strategy.
     * @dev This function validates the input arrays, sets the maxLTVs for each collateral, and emits an event.
     * @param strategyId ID of the strategy for which the maxLTVs are being set.
     * @param collaterals Array of addresses for each collateral token.
     * @param maxLTVs Array of maxLTV values corresponding to each collateral token.
     */
    function setCollateralsMaxLTVs(
        uint256 strategyId,
        address[] memory collaterals,
        uint256[] memory maxLTVs
    ) external existingStrategy(strategyId) onlyOwner {
        if (collaterals.length != maxLTVs.length || collaterals.length == 0) {
            revert Errors.INPUT_ARRAY_MISMATCH();
        }

        for (uint256 i = 0; i < collaterals.length; ++i) {
            if (collaterals[i] == address(0)) revert Errors.ZERO_ADDRESS();
            if (maxLTVs[i] == 0) revert Errors.ZERO_AMOUNT();
            _maxLTV[strategyId][collaterals[i]] = maxLTVs[i];
        }

        emit CollateralsMaxLTVSet(strategyId, collaterals, maxLTVs);
    }

    /**
     * @notice Internal function to validate if the current position adheres to the maxLTV of the strategy.
     * @dev If the debtValue of the position is greater than permissible, the transaction will revert.
     * @param strategyId Strategy ID to validate against.
     */
    function _validateMaxLTV(uint256 strategyId) internal {
<<<<<<< HEAD
        uint256 positionId = bank.getPositionId();
=======
        IBank bank = getBank();

        uint256 positionId = bank.POSITION_ID();
>>>>>>> 63206780
        IBank.Position memory pos = bank.getPositionInfo(positionId);
        uint256 debtValue = bank.getDebtValue(positionId);
        uint256 uValue = bank.getIsolatedCollateralValue(positionId);

        if (debtValue > (uValue * getMaxLTV(strategyId, pos.underlyingToken)) / Constants.DENOMINATOR) {
            revert Errors.EXCEED_MAX_LTV();
        }
    }

    /**
     * @notice Internal function to validate if the current position size is within the strategy's bounds.
     * @param strategyId Strategy ID to validate against.
     */
    function _validatePosSize(uint256 strategyId) internal {
        IBank bank = getBank();
        Strategy memory strategy = _strategies[strategyId];
        IBank.Position memory pos = bank.getCurrentPositionInfo();

        /// Get previous position size
        uint256 prevPosSize;
        if (pos.collToken != address(0)) {
            prevPosSize = bank.getOracle().getWrappedTokenValue(pos.collToken, pos.collId, pos.collateralSize);
        }

        /// Get newly added position size
        uint256 addedPosSize;
        IERC20 lpToken = IERC20(strategy.vault);
        uint256 lpBalance = lpToken.balanceOf(address(this));
        uint256 lpPrice = bank.getOracle().getPrice(address(lpToken));

        addedPosSize = (lpPrice * lpBalance) / 10 ** IERC20MetadataUpgradeable(address(lpToken)).decimals();

        // Check if position size is within bounds
        if (prevPosSize + addedPosSize > strategy.maxPositionSize) {
            revert Errors.EXCEED_MAX_POS_SIZE(strategyId);
        }
        if (prevPosSize + addedPosSize < strategy.minPositionSize) {
            revert Errors.EXCEED_MIN_POS_SIZE(strategyId);
        }
    }

    /**
     * @notice Internal function to refund the specified tokens to the current executor of the bank.
     * @param token Address of the token to refund.
     */
    function _doRefund(address token) internal {
        uint256 balance = IERC20(token).universalBalanceOf(address(this));
        if (balance > 0) {
<<<<<<< HEAD
            IERC20(token).universalTransfer(bank.getExecutor(), balance);
=======
            IERC20(token).universalTransfer(_bank.EXECUTOR(), balance);
>>>>>>> 63206780
        }
    }

    /**
     * @notice Internal function to cut a fee from the rewards.
     * @param token Address of the reward token.
     * @return left Amount remaining after the fee cut.
     */
    function _doCutRewardsFee(address token) internal returns (uint256 left) {
        uint256 rewardsBalance = IERC20(token).balanceOf(address(this));
        if (rewardsBalance > 0) {
<<<<<<< HEAD
            IERC20(token).universalApprove(address(bank.getFeeManager()), rewardsBalance);
            left = bank.getFeeManager().doCutRewardsFee(token, rewardsBalance);
=======
            IBank bank = getBank();
            IERC20(token).universalApprove(address(bank.feeManager()), rewardsBalance);
            left = bank.feeManager().doCutRewardsFee(token, rewardsBalance);
>>>>>>> 63206780
        }
    }

    /**
     * @notice Internal function to cut the reward fee and refund the remaining rewards to the current bank executor.
     * @param token Address of the reward token.
     */
    function _doRefundRewards(address token) internal {
        _doCutRewardsFee(token);
        _doRefund(token);
    }

    /**
     * @notice Internall function Deposit specified collateral into the bank.
     * @dev Only deposits the collateral if the amount specified is greater than zero.
     * @param token Address of the isolated collateral token to be deposited.
     * @param amount Amount of tokens to be deposited.
     */
    function _doLend(address token, uint256 amount) internal {
        if (amount > 0) {
            _bank.lend(token, amount);
        }
    }

    /**
     * @notice Internal function Withdraw specified collateral from the bank.
     * @dev Only withdraws the collateral if the amount specified is greater than zero.
     * @param token Address of the isolated collateral token to be withdrawn.
     * @param amount Amount of tokens to be withdrawn.
     */
    function _doWithdraw(address token, uint256 amount) internal {
        if (amount > 0) {
            _bank.withdrawLend(token, amount);
        }
    }

    /**
     * @notice Internal function Withdraw specified collateral from the bank.
     * @dev Only withdraws the collateral if the amount specified is greater than zero.
     * @param collToken Address of the isolated collateral token to be withdrawn.
     * @param amount Amount of tokens to be withdrawn.
     * @param swapData Paraswap calldata
     */
    function _swapCollToDebt(address collToken, uint256 amount, bytes calldata swapData) internal {
        if (amount > 0 && swapData.length != 0) {
            PSwapLib.swap(_augustusSwapper, _tokenTransferProxy, collToken, amount, swapData);
        }
    }

    /**
     * @notice Internal function Borrow specified tokens from the bank for the current executor.
     * @dev The borrowing happens only if the specified amount is greater than zero.
     * @param token Address of the token to be borrowed.
     * @param amount Amount of tokens to borrow.
     * @return borrowedAmount Actual amount of tokens borrowed.
     */
    function _doBorrow(address token, uint256 amount) internal returns (uint256 borrowedAmount) {
        if (amount > 0) {
            bool isETH = IERC20(token).isETH();

            IBank bank = getBank();
            address weth = getWETH();

            if (isETH) {
                borrowedAmount = bank.borrow(weth, amount);
                IWETH(weth).withdraw(borrowedAmount);
            } else {
                borrowedAmount = bank.borrow(token, amount);
            }
        }
    }

    /**
     * @notice Internall function Repay specified tokens to the bank for the current executor.
     * @dev Ensures approval of tokens to the bank and repays them.
     *      Only repays if the specified amount is greater than zero.
     * @param token Address of the token to be repaid to the bank.
     * @param amount Amount of tokens to repay.
     */
    function _doRepay(address token, uint256 amount) internal {
        if (amount > 0) {
            address t;
            bool isETH = IERC20(token).isETH();

            address weth = getWETH();

            if (isETH) {
                IWETH(weth).deposit{ value: amount }();
                t = weth;
            } else {
                t = token;
            }

            IBank bank = getBank();
            IERC20(t).universalApprove(address(bank), amount);
            bank.repay(t, amount);
        }
    }

    /**
     * @notice Internal function Deposit collateral tokens into the bank.
     * @dev Ensures approval of tokens to the werc20 contract, mints them,
     *      and then deposits them as collateral in the bank.
     *      Only deposits if the specified amount is greater than zero.
     * @param token Address of the collateral token to be deposited.
     * @param amount Amount of collateral tokens to deposit.
     */
    function _doPutCollateral(address token, uint256 amount) internal {
        if (amount > 0) {
            IWERC20 werc20 = getWrappedERC20();
            IERC20(token).universalApprove(address(werc20), amount);
            werc20.mint(token, amount);
            _bank.putCollateral(address(werc20), uint256(uint160(token)), amount);
        }
    }

    /**
     * @notice Internal function Withdraw collateral tokens from the bank.
     * @dev Burns the withdrawn tokens from werc20 contract after retrieval.
     *      Only withdraws if the specified amount is greater than zero.
     * @param token Address of the collateral token to be withdrawn.
     * @param amount Amount of collateral tokens to withdraw.
     */
    function _doTakeCollateral(address token, uint256 amount) internal {
        if (amount > 0) {
            amount = _bank.takeCollateral(amount);
            _werc20.burn(token, amount);
        }
    }

    /**
     * @notice Increase isolated collateral to support the position
     * @param token Isolated collateral token address
     * @param amount Amount of token to deposit and increase position
     */
    function increasePosition(address token, uint256 amount) external {
        /// 1. Deposit isolated collaterals on Blueberry Money Market
        _doLend(token, amount);
    }

    /**
     * @dev Reduce the isolated collateral of a position.
     * @param strategyId The ID of the strategy being used.
     * @param collToken Address of the isolated collateral token.
     * @param collShareAmount Amount of isolated collateral to reduce.
     */
    function reducePosition(uint256 strategyId, address collToken, uint256 collShareAmount) external {
        // Validate strategy id
        IBank.Position memory pos = _bank.getCurrentPositionInfo();
        address unwrappedCollToken = IERC20Wrapper(pos.collToken).getUnderlyingToken(pos.collId);
        if (_strategies[strategyId].vault != unwrappedCollToken) {
            revert Errors.INCORRECT_STRATEGY_ID(strategyId);
        }

        _doWithdraw(collToken, collShareAmount);
        _doRefund(collToken);
        _validateMaxLTV(strategyId);
    }

    /// @notice Fetch the bank contract address.
    function getBank() public view returns (IBank) {
        return _bank;
    }

    /// @notice Fetch the WERC20 contract address.
    function getWrappedERC20() public view returns (IWERC20) {
        return _werc20;
    }

    /// @notice Fetch the WETH contract address.
    function getWETH() public view returns (address) {
        return _weth;
    }

    /// @notice Fetch the AugustusSwapper contract address.
    function getAugustusSwapper() external view returns (address) {
        return _augustusSwapper;
    }

    /// @notice Fetch the TokenTransferProxy contract address.
    function getTokenTransferProxy() external view returns (address) {
        return _tokenTransferProxy;
    }

    /**
     * @notice Fetch the strategy by its strategyId.
     * @param strategyId The ID of the strategy to fetch.
     * @return Strategy struct containing the vault address, min/max position sizes.
     */
    function getStrategy(uint256 strategyId) external view returns (Strategy memory) {
        return _strategies[strategyId];
    }

    /**
     * @notice Fetch the maximum Loan-To-Value (LTV) ratio for a given collateral token.
     * @param strategyId The ID of the strategy to fetch the LTV for.
     * @param collateral The address of the collateral token.
     * @return The maximum LTV ratio for the given collateral token.
     */
    function getMaxLTV(uint256 strategyId, address collateral) public view returns (uint256) {
        return _maxLTV[strategyId][collateral];
    }

    /// @dev Fallback function.
    receive() external payable {}

    /**
     * @dev This empty reserved space is put in place to allow future versions to add new
     *      variables without shifting down storage in the inheritance chain.
     *      See https://docs.openzeppelin.com/contracts/4.x/upgradeable#storage_gaps
     */
    uint256[45] private __gap;
}<|MERGE_RESOLUTION|>--- conflicted
+++ resolved
@@ -277,13 +277,9 @@
      * @param strategyId Strategy ID to validate against.
      */
     function _validateMaxLTV(uint256 strategyId) internal {
-<<<<<<< HEAD
+        IBank bank = getBank();
+
         uint256 positionId = bank.getPositionId();
-=======
-        IBank bank = getBank();
-
-        uint256 positionId = bank.POSITION_ID();
->>>>>>> 63206780
         IBank.Position memory pos = bank.getPositionInfo(positionId);
         uint256 debtValue = bank.getDebtValue(positionId);
         uint256 uValue = bank.getIsolatedCollateralValue(positionId);
@@ -332,11 +328,7 @@
     function _doRefund(address token) internal {
         uint256 balance = IERC20(token).universalBalanceOf(address(this));
         if (balance > 0) {
-<<<<<<< HEAD
-            IERC20(token).universalTransfer(bank.getExecutor(), balance);
-=======
-            IERC20(token).universalTransfer(_bank.EXECUTOR(), balance);
->>>>>>> 63206780
+            IERC20(token).universalTransfer(_bank.getExecutor(), balance);
         }
     }
 
@@ -348,14 +340,9 @@
     function _doCutRewardsFee(address token) internal returns (uint256 left) {
         uint256 rewardsBalance = IERC20(token).balanceOf(address(this));
         if (rewardsBalance > 0) {
-<<<<<<< HEAD
+            IBank bank = getBank();
             IERC20(token).universalApprove(address(bank.getFeeManager()), rewardsBalance);
             left = bank.getFeeManager().doCutRewardsFee(token, rewardsBalance);
-=======
-            IBank bank = getBank();
-            IERC20(token).universalApprove(address(bank.feeManager()), rewardsBalance);
-            left = bank.feeManager().doCutRewardsFee(token, rewardsBalance);
->>>>>>> 63206780
         }
     }
 
