// SPDX-License-Identifier: MIT
/*
██████╗ ██╗     ██╗   ██╗███████╗██████╗ ███████╗██████╗ ██████╗ ██╗   ██╗
██╔══██╗██║     ██║   ██║██╔════╝██╔══██╗██╔════╝██╔══██╗██╔══██╗╚██╗ ██╔╝
██████╔╝██║     ██║   ██║█████╗  ██████╔╝█████╗  ██████╔╝██████╔╝ ╚████╔╝
██╔══██╗██║     ██║   ██║██╔══╝  ██╔══██╗██╔══╝  ██╔══██╗██╔══██╗  ╚██╔╝
██████╔╝███████╗╚██████╔╝███████╗██████╔╝███████╗██║  ██║██║  ██║   ██║
╚═════╝ ╚══════╝ ╚═════╝ ╚══════╝╚═════╝ ╚══════╝╚═╝  ╚═╝╚═╝  ╚═╝   ╚═╝
*/

pragma solidity 0.8.16;

import "@openzeppelin/contracts-upgradeable/access/OwnableUpgradeable.sol";
import "@openzeppelin/contracts-upgradeable/token/ERC20/extensions/IERC20MetadataUpgradeable.sol";

import "../utils/BlueBerryConst.sol" as Constants;
import "../utils/BlueBerryErrors.sol" as Errors;
import "../utils/EnsureApprove.sol";
import "../utils/ERC1155NaiveReceiver.sol";
import "../interfaces/IBank.sol";
import "../interfaces/IWERC20.sol";
import "../interfaces/IWETH.sol";
<<<<<<< HEAD
import "../libraries/UniversalERC20.sol";
=======
import "../libraries/Paraswap/PSwapLib.sol";
>>>>>>> 82f67b1f

/// @title BasicSpell
/// @author BlueberryProtocol
/// @notice BasicSpell is the abstract contract that other spells utilize
/// @dev It extends functionalities from ERC1155NaiveReceiver, OwnableUpgradeable and EnsureApprove
abstract contract BasicSpell is ERC1155NaiveReceiver, OwnableUpgradeable, EnsureApprove {
    using UniversalERC20 for IERC20;

    /*//////////////////////////////////////////////////////////////////////////
                                   STRUCTS
    //////////////////////////////////////////////////////////////////////////*/

    /// @dev Defines strategies for Blueberry Protocol.
    /// @param vault Address of the vault where assets are held.
    /// @param minPositionSize Minimum size of the position in USD.
    /// @param maxPositionSize Maximum size of the position in USD.
    struct Strategy {
        address vault;
        uint256 minPositionSize;
        uint256 maxPositionSize;
    }

    /// @dev Defines parameters required for opening a new position.
    /// @param strategyId Identifier for the strategy.
    /// @param collToken Address of the collateral token (e.g., USDC).
    /// @param collAmount Amount of user's collateral to deposit.
    /// @param borrowToken Address of the token to borrow.
    /// @param borrowAmount Amount to borrow from the bank.
    /// @param farmingPoolId Identifier for the farming pool.
    struct OpenPosParam {
        uint256 strategyId;
        address collToken;
        uint256 collAmount;
        address borrowToken;
        uint256 borrowAmount;
        uint256 farmingPoolId;
    }

    /// @dev Defines parameters required for closing a position.
    /// @param strategyId Identifier for the strategy to close.
    /// @param collToken Address of the isolated collateral token.
    /// @param borrowToken Address of the token representing the debt.
    /// @param amountRepay Amount of debt to repay.
    /// @param amountPosRemove Amount of position to withdraw.
    /// @param amountShareWithdraw Amount of isolated collateral tokens to withdraw.
    /// @param amountOutMin Minimum amount to receive after the operation (used to handle slippage).
    /// @param amountToSwap Collateral amount to swap to repay debt for negative PnL
    /// @param swapData Paraswap sawp data to swap collateral to borrow token
    struct ClosePosParam {
        uint256 strategyId;
        address collToken;
        address borrowToken;
        uint256 amountRepay;
        uint256 amountPosRemove;
        uint256 amountShareWithdraw;
        uint256 amountOutMin;
        uint256 amountToSwap;
        bytes swapData;
    }

    /*//////////////////////////////////////////////////////////////////////////
                                   PUBLIC STORAGE
    //////////////////////////////////////////////////////////////////////////*/

    /// Reference to the bank contract interface.
    IBank public bank;
    /// Reference to the WERC20 contract interface.
    IWERC20 public werc20;
    /// Address of the Wrapped Ether contract.
    address public WETH;
    /// ETH address
    address public constant ETH = 0xEeeeeEeeeEeEeeEeEeEeeEEEeeeeEeeeeeeeEEeE;

    /// @dev paraswap AugustusSwapper Address
    address public augustusSwapper;
    /// @dev paraswap TokenTransferProxy Address
    address public tokenTransferProxy;

    /// @dev strategyId => vault
    Strategy[] public strategies;
    /// @dev Mapping from strategy ID to collateral token and its maximum Loan-To-Value ratio.
    /// Note: LTV is in base 1e4 to provide precision.
    mapping(uint256 => mapping(address => uint256)) public maxLTV;

    /*//////////////////////////////////////////////////////////////////////////
                                      EVENTS
    //////////////////////////////////////////////////////////////////////////*/

    /// @notice This event is emitted when a new strategy is added.
    /// @param strategyId Unique identifier for the strategy.
    /// @param vault Address of the vault where assets are held.
    /// @param minPosSize Minimum size of the position in USD.
    /// @param maxPosSize Maximum size of the position in USD.
    event StrategyAdded(uint256 strategyId, address vault, uint256 minPosSize, uint256 maxPosSize);

    /// @notice This event is emitted when a strategy's min/max position size is updated.
    /// @param strategyId Unique identifier for the strategy.
    /// @param minPosSize Minimum size of the position in USD.
    /// @param maxPosSize Maximum size of the position in USD.
    event StrategyPosSizeUpdated(uint256 strategyId, uint256 minPosSize, uint256 maxPosSize);

    /// @notice This event is emitted when a strategy's collateral max LTV is updated.
    /// @param strategyId Unique identifier for the strategy.
    /// @param collaterals Array of collateral token addresses.
    /// @param maxLTVs Array of maximum LTVs corresponding to the collaterals. (base 1e4)
    event CollateralsMaxLTVSet(uint256 strategyId, address[] collaterals, uint256[] maxLTVs);

    /*//////////////////////////////////////////////////////////////////////////
                                      MODIFIERS
    //////////////////////////////////////////////////////////////////////////*/

    /// @dev Modifier to ensure the provided strategyId exists within the strategies array.
    /// @param strategyId The ID of the strategy to validate.
    modifier existingStrategy(uint256 strategyId) {
        if (strategyId >= strategies.length) {
            revert Errors.STRATEGY_NOT_EXIST(address(this), strategyId);
        }

        _;
    }

    /// @dev Modifier to ensure the provided collateral address exists within the given strategy.
    /// @param strategyId The ID of the strategy to validate.
    /// @param col Address of the collateral token.
    modifier existingCollateral(uint256 strategyId, address col) {
        if (maxLTV[strategyId][col] == 0) {
            revert Errors.COLLATERAL_NOT_EXIST(strategyId, col);
        }

        _;
    }

    /*//////////////////////////////////////////////////////////////////////////
                                      FUNCTIONS
    //////////////////////////////////////////////////////////////////////////*/

    /// @notice Initializes the contract and sets the deployer as the initial owner.
    /// @param bank_ The address of the bank contract.
    /// @param werc20_ The address of the wrapped ERC20 contract.
    /// @param weth_ The address of the wrapped Ether token.
<<<<<<< HEAD
    function __BasicSpell_init(IBank bank_, address werc20_, address weth_) internal onlyInitializing {
        if (address(bank_) == address(0) || address(werc20_) == address(0) || address(weth_) == address(0)) {
            revert Errors.ZERO_ADDRESS();
        }
=======
    /// @param augustusSwapper_ Address of the paraswap AugustusSwapper.
    /// @param tokenTransferProxy_ Address of the paraswap TokenTransferProxy.
    function __BasicSpell_init(
        IBank bank_,
        address werc20_,
        address weth_,
        address augustusSwapper_,
        address tokenTransferProxy_
    ) internal onlyInitializing {
        if (
            address(bank_) == address(0) ||
            address(werc20_) == address(0) ||
            address(weth_) == address(0)
        ) revert Errors.ZERO_ADDRESS();
>>>>>>> 82f67b1f

        __Ownable_init();

        bank = bank_;
        werc20 = IWERC20(werc20_);
        WETH = weth_;
        augustusSwapper = augustusSwapper_;
        tokenTransferProxy = tokenTransferProxy_;

        IWERC20(werc20_).setApprovalForAll(address(bank_), true);
    }

    /// @notice Adds a new strategy to the list of available strategies.
    /// @dev Internal function that appends to the strategies array.
    /// @dev Emit {StrategyAdded} event.
    /// @param vault The address of the vault associated with this strategy.
    /// @param minPosSize The minimum position size (USD value) for this strategy. Value is based on 1e18.
    /// @param maxPosSize The maximum position size (USD value) for this strategy. Value is based on 1e18.
    function _addStrategy(address vault, uint256 minPosSize, uint256 maxPosSize) internal {
        if (vault == address(0)) revert Errors.ZERO_ADDRESS();
        if (maxPosSize == 0) revert Errors.ZERO_AMOUNT();
        if (minPosSize >= maxPosSize) revert Errors.INVALID_POS_SIZE();
        strategies.push(Strategy({vault: vault, minPositionSize: minPosSize, maxPositionSize: maxPosSize}));
        emit StrategyAdded(strategies.length - 1, vault, minPosSize, maxPosSize);
    }

    /// @notice Update the position sizes for a specific strategy.
    /// @dev This function validates the inputs, updates the strategy's position sizes, and emits an event.
    /// @param strategyId ID of the strategy to be updated.
    /// @param minPosSize New minimum position size for the strategy.
    /// @param maxPosSize New maximum position size for the strategy.
    function setPosSize(uint256 strategyId, uint256 minPosSize, uint256 maxPosSize)
        external
        existingStrategy(strategyId)
        onlyOwner
    {
        if (maxPosSize == 0) revert Errors.ZERO_AMOUNT();
        if (minPosSize >= maxPosSize) revert Errors.INVALID_POS_SIZE();
        strategies[strategyId].minPositionSize = minPosSize;
        strategies[strategyId].maxPositionSize = maxPosSize;
        emit StrategyPosSizeUpdated(strategyId, minPosSize, maxPosSize);
    }

    /// @notice Set maximum Loan-To-Value (LTV) ratios for collaterals in a given strategy.
    /// @dev This function validates the input arrays, sets the maxLTVs for each collateral, and emits an event.
    /// @param strategyId ID of the strategy for which the maxLTVs are being set.
    /// @param collaterals Array of addresses for each collateral token.
    /// @param maxLTVs Array of maxLTV values corresponding to each collateral token.
    function setCollateralsMaxLTVs(uint256 strategyId, address[] memory collaterals, uint256[] memory maxLTVs)
        external
        existingStrategy(strategyId)
        onlyOwner
    {
        if (collaterals.length != maxLTVs.length || collaterals.length == 0) {
            revert Errors.INPUT_ARRAY_MISMATCH();
        }

        for (uint256 i = 0; i < collaterals.length; i++) {
            if (collaterals[i] == address(0)) revert Errors.ZERO_ADDRESS();
            if (maxLTVs[i] == 0) revert Errors.ZERO_AMOUNT();
            maxLTV[strategyId][collaterals[i]] = maxLTVs[i];
        }

        emit CollateralsMaxLTVSet(strategyId, collaterals, maxLTVs);
    }

    /// @notice Internal function to validate if the current position adheres to the maxLTV of the strategy.
    /// @dev If the debtValue of the position is greater than permissible, the transaction will revert.
    /// @param strategyId Strategy ID to validate against.
    function _validateMaxLTV(uint256 strategyId) internal {
        uint256 positionId = bank.POSITION_ID();
        IBank.Position memory pos = bank.getPositionInfo(positionId);
        uint256 debtValue = bank.getDebtValue(positionId);
        uint256 uValue = bank.getIsolatedCollateralValue(positionId);

        if (debtValue > (uValue * maxLTV[strategyId][pos.underlyingToken]) / Constants.DENOMINATOR) {
            revert Errors.EXCEED_MAX_LTV();
        }
    }

    /// @notice Internal function to validate if the current position size is within the strategy's bounds.
    /// @param strategyId Strategy ID to validate against.
    function _validatePosSize(uint256 strategyId) internal {
        Strategy memory strategy = strategies[strategyId];
        IBank.Position memory pos = bank.getCurrentPositionInfo();

        /// Get previous position size
        uint256 prevPosSize;
        if (pos.collToken != address(0)) {
            prevPosSize = bank.oracle().getWrappedTokenValue(pos.collToken, pos.collId, pos.collateralSize);
        }

        /// Get newly added position size
        uint256 addedPosSize;
        IERC20 lpToken = IERC20(strategy.vault);
        uint256 lpBalance = lpToken.balanceOf(address(this));
        uint256 lpPrice = bank.oracle().getPrice(address(lpToken));
        addedPosSize = (lpPrice * lpBalance) / 10 ** IERC20MetadataUpgradeable(address(lpToken)).decimals();
        // Check if position size is within bounds
        if (prevPosSize + addedPosSize > strategy.maxPositionSize) {
            revert Errors.EXCEED_MAX_POS_SIZE(strategyId);
        }
        if (prevPosSize + addedPosSize < strategy.minPositionSize) {
            revert Errors.EXCEED_MIN_POS_SIZE(strategyId);
        }
    }

    /// @notice Internal function to refund the specified tokens to the current executor of the bank.
    /// @param token Address of the token to refund.
    function _doRefund(address token) internal {
        uint256 balance = IERC20(token).universalBalanceOf(address(this));
        if (balance > 0) {
            IERC20(token).universalTransfer(bank.EXECUTOR(), balance);
        }
    }

    /// @notice Internal function to cut a fee from the rewards.
    /// @param token Address of the reward token.
    /// @return left Amount remaining after the fee cut.
    function _doCutRewardsFee(address token) internal returns (uint256 left) {
        uint256 rewardsBalance = IERC20(token).balanceOf(address(this));
        if (rewardsBalance > 0) {
            _ensureApprove(token, address(bank.feeManager()), rewardsBalance);
            left = bank.feeManager().doCutRewardsFee(token, rewardsBalance);
        }
    }

    /// @notice Internal function to cut the reward fee and refund the remaining rewards to the current bank executor.
    /// @param token Address of the reward token.
    function _doRefundRewards(address token) internal {
        _doCutRewardsFee(token);
        _doRefund(token);
    }

    /// @notice Internall function Deposit specified collateral into the bank.
    /// @dev Only deposits the collateral if the amount specified is greater than zero.
    /// @param token Address of the isolated collateral token to be deposited.
    /// @param amount Amount of tokens to be deposited.
    function _doLend(address token, uint256 amount) internal {
        if (amount > 0) {
            bank.lend(token, amount);
        }
    }

    /// @notice Internal function Withdraw specified collateral from the bank.
    /// @dev Only withdraws the collateral if the amount specified is greater than zero.
    /// @param token Address of the isolated collateral token to be withdrawn.
    /// @param amount Amount of tokens to be withdrawn.
    function _doWithdraw(address token, uint256 amount) internal {
        if (amount > 0) {
            bank.withdrawLend(token, amount);
        }
    }

    /// @notice Internal function Withdraw specified collateral from the bank.
    /// @dev Only withdraws the collateral if the amount specified is greater than zero.
    /// @param collToken Address of the isolated collateral token to be withdrawn.
    /// @param amount Amount of tokens to be withdrawn.
    /// @param swapData Paraswap calldata
    function _swapCollToDebt(
        address collToken,
        uint256 amount,
        bytes calldata swapData
    ) internal {
        if (amount > 0 && swapData.length != 0) {
            // Even the swap failed, continue rest operations, beacuse this swap is used to repay debt for negative PnL
            PSwapLib.swap(
                augustusSwapper,
                tokenTransferProxy,
                collToken,
                amount,
                swapData
            );
        }
    }

    /// @notice Internal function Borrow specified tokens from the bank for the current executor.
    /// @dev The borrowing happens only if the specified amount is greater than zero.
    /// @param token Address of the token to be borrowed.
    /// @param amount Amount of tokens to borrow.
    /// @return borrowedAmount Actual amount of tokens borrowed.
    function _doBorrow(address token, uint256 amount) internal returns (uint256 borrowedAmount) {
        if (amount > 0) {
            bool isETH = IERC20(token).isETH();
            borrowedAmount = bank.borrow(isETH ? WETH : token, amount);
            if (isETH) {
                IWETH(WETH).withdraw(borrowedAmount);
            }
        }
    }

    /// @notice Internall function Repay specified tokens to the bank for the current executor.
    /// @dev Ensures approval of tokens to the bank and repays them.
    ///      Only repays if the specified amount is greater than zero.
    /// @param token Address of the token to be repaid to the bank.
    /// @param amount Amount of tokens to repay.
    function _doRepay(address token, uint256 amount) internal {
        if (amount > 0) {
            bool isETH = IERC20(token).isETH();
            if (isETH) {
                IWETH(WETH).deposit{value: amount}();
            }
            _ensureApprove(isETH ? WETH : token, address(bank), amount);
            bank.repay(isETH ? WETH : token, amount);
        }
    }

    /// @notice Internal function Deposit collateral tokens into the bank.
    /// @dev Ensures approval of tokens to the werc20 contract, mints them,
    ///      and then deposits them as collateral in the bank.
    ///      Only deposits if the specified amount is greater than zero.
    /// @param token Address of the collateral token to be deposited.
    /// @param amount Amount of collateral tokens to deposit.
    function _doPutCollateral(address token, uint256 amount) internal {
        if (amount > 0) {
            _ensureApprove(token, address(werc20), amount);
            werc20.mint(token, amount);
            bank.putCollateral(address(werc20), uint256(uint160(token)), amount);
        }
    }

    /// @notice Internal function Withdraw collateral tokens from the bank.
    /// @dev Burns the withdrawn tokens from werc20 contract after retrieval.
    ///      Only withdraws if the specified amount is greater than zero.
    /// @param token Address of the collateral token to be withdrawn.
    /// @param amount Amount of collateral tokens to withdraw.
    function _doTakeCollateral(address token, uint256 amount) internal {
        if (amount > 0) {
            amount = bank.takeCollateral(amount);
            werc20.burn(token, amount);
        }
    }

    /// @notice Increase isolated collateral to support the position
    /// @param token Isolated collateral token address
    /// @param amount Amount of token to deposit and increase position
    function increasePosition(address token, uint256 amount) external {
        /// 1. Deposit isolated collaterals on Blueberry Money Market
        _doLend(token, amount);
    }

    /// @dev Reduce the isolated collateral of a position.
    /// @param strategyId The ID of the strategy being used.
    /// @param collToken Address of the isolated collateral token.
    /// @param collShareAmount Amount of isolated collateral to reduce.
    function reducePosition(uint256 strategyId, address collToken, uint256 collShareAmount) external {
        /// Validate strategy id
        IBank.Position memory pos = bank.getCurrentPositionInfo();
        address unwrappedCollToken = IERC20Wrapper(pos.collToken).getUnderlyingToken(pos.collId);
        if (strategies[strategyId].vault != unwrappedCollToken) {
            revert Errors.INCORRECT_STRATEGY_ID(strategyId);
        }

        _doWithdraw(collToken, collShareAmount);
        _doRefund(collToken);
        _validateMaxLTV(strategyId);
    }

    /// @dev Fallback function.
    receive() external payable {}

    /// @dev This empty reserved space is put in place to allow future versions to add new
    ///      variables without shifting down storage in the inheritance chain.
    ///      See https://docs.openzeppelin.com/contracts/4.x/upgradeable#storage_gaps
    uint256[45] private __gap;
}<|MERGE_RESOLUTION|>--- conflicted
+++ resolved
@@ -20,11 +20,8 @@
 import "../interfaces/IBank.sol";
 import "../interfaces/IWERC20.sol";
 import "../interfaces/IWETH.sol";
-<<<<<<< HEAD
 import "../libraries/UniversalERC20.sol";
-=======
 import "../libraries/Paraswap/PSwapLib.sol";
->>>>>>> 82f67b1f
 
 /// @title BasicSpell
 /// @author BlueberryProtocol
@@ -165,12 +162,6 @@
     /// @param bank_ The address of the bank contract.
     /// @param werc20_ The address of the wrapped ERC20 contract.
     /// @param weth_ The address of the wrapped Ether token.
-<<<<<<< HEAD
-    function __BasicSpell_init(IBank bank_, address werc20_, address weth_) internal onlyInitializing {
-        if (address(bank_) == address(0) || address(werc20_) == address(0) || address(weth_) == address(0)) {
-            revert Errors.ZERO_ADDRESS();
-        }
-=======
     /// @param augustusSwapper_ Address of the paraswap AugustusSwapper.
     /// @param tokenTransferProxy_ Address of the paraswap TokenTransferProxy.
     function __BasicSpell_init(
@@ -185,7 +176,6 @@
             address(werc20_) == address(0) ||
             address(weth_) == address(0)
         ) revert Errors.ZERO_ADDRESS();
->>>>>>> 82f67b1f
 
         __Ownable_init();
 
