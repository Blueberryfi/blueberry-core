// SPDX-License-Identifier: MIT
/*
██████╗ ██╗     ██╗   ██╗███████╗██████╗ ███████╗██████╗ ██████╗ ██╗   ██╗
██╔══██╗██║     ██║   ██║██╔════╝██╔══██╗██╔════╝██╔══██╗██╔══██╗╚██╗ ██╔╝
██████╔╝██║     ██║   ██║█████╗  ██████╔╝█████╗  ██████╔╝██████╔╝ ╚████╔╝
██╔══██╗██║     ██║   ██║██╔══╝  ██╔══██╗██╔══╝  ██╔══██╗██╔══██╗  ╚██╔╝
██████╔╝███████╗╚██████╔╝███████╗██████╔╝███████╗██║  ██║██║  ██║   ██║
╚═════╝ ╚══════╝ ╚═════╝ ╚══════╝╚═════╝ ╚══════╝╚═╝  ╚═╝╚═╝  ╚═╝   ╚═╝
*/

pragma solidity 0.8.22;

import { SafeERC20Upgradeable } from "@openzeppelin/contracts-upgradeable/token/ERC20/utils/SafeERC20Upgradeable.sol";
import { SafeCast } from "@openzeppelin/contracts/utils/math/SafeCast.sol";
import { IERC20Upgradeable } from "@openzeppelin/contracts-upgradeable/token/ERC20/IERC20Upgradeable.sol";

import { PSwapLib } from "../libraries/Paraswap/PSwapLib.sol";
import { UniversalERC20, IERC20 } from "../libraries/UniversalERC20.sol";

import "../utils/BlueberryErrors.sol" as Errors;

import { BasicSpell } from "./BasicSpell.sol";

import { IBank } from "../interfaces/IBank.sol";
import { ISoftVault } from "../interfaces/ISoftVault.sol";
import { IWERC20 } from "../interfaces/IWERC20.sol";
import { IShortLongSpell } from "../interfaces/spell/IShortLongSpell.sol";

/**
 * @title Short/Long Spell
 * @author BlueberryProtocol
 * @notice Short/Long Spell is the factory contract that
 *          defines how Blueberry Protocol interacts for leveraging
 *          an asset either long or short
 */
contract ShortLongSpell is IShortLongSpell, BasicSpell {
    using SafeCast for uint256;
    using SafeCast for int256;
    using SafeERC20Upgradeable for IERC20Upgradeable;
    using UniversalERC20 for IERC20;

    /*//////////////////////////////////////////////////////////////////////////
                                     CONSTRUCTOR
    //////////////////////////////////////////////////////////////////////////*/

    /// @custom:oz-upgrades-unsafe-allow constructor
    constructor() {
        _disableInitializers();
    }

    /*//////////////////////////////////////////////////////////////////////////
                                      FUNCTIONS
    //////////////////////////////////////////////////////////////////////////*/

    /**
     * @notice Initializes the contract
     * @param bank The bank interface
     * @param werc20 Wrapped ERC20 interface
     * @param weth Wrapped Ether address
     * @param augustusSwapper Augustus Swapper address
     * @param tokenTransferProxy Token Transfer Proxy address
     */
    function initialize(
        IBank bank,
        address werc20,
        address weth,
        address augustusSwapper,
        address tokenTransferProxy
    ) external initializer {
        if (augustusSwapper == address(0)) revert Errors.ZERO_ADDRESS();
        if (tokenTransferProxy == address(0)) revert Errors.ZERO_ADDRESS();

        _augustusSwapper = augustusSwapper;
        _tokenTransferProxy = tokenTransferProxy;

        __BasicSpell_init(bank, werc20, weth, augustusSwapper, tokenTransferProxy);
    }

    /// @inheritdoc IShortLongSpell
    function openPosition(
        OpenPosParam calldata param,
        bytes calldata swapData
    ) external existingStrategy(param.strategyId) existingCollateral(param.strategyId, param.collToken) {
        Strategy memory strategy = _strategies[param.strategyId];
        if (address(ISoftVault(strategy.vault).uToken()) == param.borrowToken) {
            revert Errors.INCORRECT_LP(param.borrowToken);
        }

        /// 1-3 Swap to strategy underlying token, deposit to softvault
        _deposit(param, swapData);

        /// 4. Put collateral - strategy token
        address vault = _strategies[param.strategyId].vault;

        _doPutCollateral(vault, IERC20Upgradeable(ISoftVault(vault)).balanceOf(address(this)));
    }

    /// @inheritdoc IShortLongSpell
    function closePosition(
        ClosePosParam calldata param,
        bytes calldata swapData
    ) external existingStrategy(param.strategyId) existingCollateral(param.strategyId, param.collToken) {
        IBank bank = getBank();
        IWERC20 werc20 = getWrappedERC20();
        Strategy memory strategy = _strategies[param.strategyId];

        address vault = strategy.vault;
        IBank.Position memory pos = bank.getCurrentPositionInfo();
        address posCollToken = pos.collToken;
        uint256 collId = pos.collId;

        if (IWERC20(posCollToken).getUnderlyingToken(collId) != vault) revert Errors.INCORRECT_UNDERLYING(vault);
        if (posCollToken != address(werc20)) revert Errors.INCORRECT_COLTOKEN(posCollToken);

        /// 1. Take out collateral
        uint256 burnAmount = bank.takeCollateral(param.amountPosRemove);

        werc20.burn(vault, burnAmount);

        /// 2-7. Remove liquidity
        _withdraw(param, swapData);
    }

    /// @inheritdoc IShortLongSpell
    function addStrategy(address swapToken, uint256 minPosSize, uint256 maxPosSize) external onlyOwner {
        _addStrategy(swapToken, minPosSize, maxPosSize);
    }

    /**
     * @notice Internal function to swap token using paraswap assets
     * @dev Deposit isolated underlying to Blueberry Money Market,
     *      Borrow tokens from Blueberry Money Market,
     *      Swap borrowed token to another token
     *      Then deposit swapped token to softvault,
     * @param param Parameters for opening position
     * @dev params found in OpenPosParam struct in {BasicSpell}
     * @param swapData Data for paraswap swap
     * @dev swapData found in bytes struct in {PSwapLib}
     */
    function _deposit(OpenPosParam calldata param, bytes calldata swapData) internal {
        Strategy memory strategy = _strategies[param.strategyId];

        /// 1. Deposit isolated collaterals on Blueberry Money Market
        _doLend(param.collToken, param.collAmount);

        /// 2. Borrow specific amounts
        _doBorrow(param.borrowToken, param.borrowAmount);

        /// 3. Swap borrowed token to strategy token
        IERC20Upgradeable swapToken = ISoftVault(strategy.vault).getUnderlyingToken();
        uint256 dstTokenAmt = swapToken.balanceOf(address(this));

        address borrowToken = param.borrowToken;
        if (!PSwapLib.swap(_augustusSwapper, _tokenTransferProxy, borrowToken, param.borrowAmount, swapData)) {
            revert Errors.SWAP_FAILED(borrowToken);
        }

        dstTokenAmt = swapToken.balanceOf(address(this)) - dstTokenAmt;
        if (dstTokenAmt == 0) revert Errors.SWAP_FAILED(borrowToken);

        /// 4. Deposit to SoftVault directly
        IERC20(address(swapToken)).universalApprove(address(strategy.vault), dstTokenAmt);
        ISoftVault(strategy.vault).deposit(dstTokenAmt);

        /// 5. Validate MAX LTV
        _validateMaxLTV(param.strategyId);

        /// 6. Validate Max Pos Size
        _validatePosSize(param.strategyId);
    }

    /**
<<<<<<< HEAD
=======
     * @notice Opens a position using provided parameters and swap data.
     * @dev This function first deposits an isolated underlying asset to Blueberry Money Market,
     * then borrows tokens from it. The borrowed tokens are swapped for another token using
     * ParaSwap and the resulting tokens are deposited into the softvault.
     *
     * Pre-conditions:
     * - Strategy for `param.strategyId` must exist.
     * - Collateral for `param.strategyId` and `param.collToken` must exist.
     *
     * @param param Parameters required to open the position, described in the `OpenPosParam` struct from {BasicSpell}.
     * @param swapData Specific data needed for the ParaSwap swap, structured in the `bytes` format from {PSwapLib}.
     */
    function openPosition(
        OpenPosParam calldata param,
        bytes calldata swapData
    ) external existingStrategy(param.strategyId) existingCollateral(param.strategyId, param.collToken) {
        Strategy memory strategy = _strategies[param.strategyId];
        if (address(ISoftVault(strategy.vault).getUnderlyingToken()) == param.borrowToken) {
            revert Errors.INCORRECT_LP(param.borrowToken);
        }

        /// 1-3 Swap to strategy underlying token, deposit to softvault
        _deposit(param, swapData);

        /// 4. Put collateral - strategy token
        address vault = _strategies[param.strategyId].vault;

        _doPutCollateral(vault, IERC20Upgradeable(ISoftVault(vault)).balanceOf(address(this)));
    }

    /**
>>>>>>> 2c6d6181
     * @notice Internal utility function to handle the withdrawal of assets from SoftVault.
     * @param param Parameters required for the withdrawal, described in the `ClosePosParam` struct.
     * @param swapData Specific data needed for the ParaSwap swap.
     */
    function _withdraw(ClosePosParam calldata param, bytes calldata swapData) internal {
        Strategy memory strategy = _strategies[param.strategyId];
        ISoftVault vault = ISoftVault(strategy.vault);
        IBank bank = getBank();

        uint256 positionId = bank.POSITION_ID();

        /// 1. Calculate actual amount to remove
        uint256 amountPosRemove = param.amountPosRemove;
        if (amountPosRemove == type(uint256).max) {
            amountPosRemove = vault.balanceOf(address(this));
        }

        /// 2. Withdraw from softvault
        uint256 swapAmount = vault.withdraw(amountPosRemove);

        /// 3. Swap strategy token to isolated collateral token
        {
            IERC20Upgradeable uToken = ISoftVault(strategy.vault).getUnderlyingToken();
            uint256 balanceBefore = uToken.balanceOf(address(this));

            if (!PSwapLib.swap(_augustusSwapper, _tokenTransferProxy, address(uToken), swapAmount, swapData))
                revert Errors.SWAP_FAILED(address(uToken));

            if (uToken.balanceOf(address(this)) > balanceBefore - swapAmount) {
                revert Errors.INCORRECT_LP(address(uToken));
            }
        }

        /// 4. Withdraw isolated collateral from Bank
        _doWithdraw(param.collToken, param.amountShareWithdraw);

        /// 5. Swap some collateral to repay debt(for negative PnL)
        _swapCollToDebt(param.collToken, param.amountToSwap, param.swapData);

        /// 6. Repay
        {
            uint256 amountRepay = param.amountRepay;
            if (amountRepay == type(uint256).max) {
                amountRepay = bank.currentPositionDebt(positionId);
            }
            _doRepay(param.borrowToken, amountRepay);
        }

        _validateMaxLTV(param.strategyId);

        /// 7. Refund
        _doRefund(param.borrowToken);
        _doRefund(param.collToken);
    }
}<|MERGE_RESOLUTION|>--- conflicted
+++ resolved
@@ -77,25 +77,6 @@
     }
 
     /// @inheritdoc IShortLongSpell
-    function openPosition(
-        OpenPosParam calldata param,
-        bytes calldata swapData
-    ) external existingStrategy(param.strategyId) existingCollateral(param.strategyId, param.collToken) {
-        Strategy memory strategy = _strategies[param.strategyId];
-        if (address(ISoftVault(strategy.vault).uToken()) == param.borrowToken) {
-            revert Errors.INCORRECT_LP(param.borrowToken);
-        }
-
-        /// 1-3 Swap to strategy underlying token, deposit to softvault
-        _deposit(param, swapData);
-
-        /// 4. Put collateral - strategy token
-        address vault = _strategies[param.strategyId].vault;
-
-        _doPutCollateral(vault, IERC20Upgradeable(ISoftVault(vault)).balanceOf(address(this)));
-    }
-
-    /// @inheritdoc IShortLongSpell
     function closePosition(
         ClosePosParam calldata param,
         bytes calldata swapData
@@ -119,6 +100,25 @@
 
         /// 2-7. Remove liquidity
         _withdraw(param, swapData);
+    }
+
+    /// @inheritdoc IShortLongSpell
+    function openPosition(
+        OpenPosParam calldata param,
+        bytes calldata swapData
+    ) external existingStrategy(param.strategyId) existingCollateral(param.strategyId, param.collToken) {
+        Strategy memory strategy = _strategies[param.strategyId];
+        if (address(ISoftVault(strategy.vault).getUnderlyingToken()) == param.borrowToken) {
+            revert Errors.INCORRECT_LP(param.borrowToken);
+        }
+
+        /// 1-3 Swap to strategy underlying token, deposit to softvault
+        _deposit(param, swapData);
+
+        /// 4. Put collateral - strategy token
+        address vault = _strategies[param.strategyId].vault;
+
+        _doPutCollateral(vault, IERC20Upgradeable(ISoftVault(vault)).balanceOf(address(this)));
     }
 
     /// @inheritdoc IShortLongSpell
@@ -170,40 +170,6 @@
     }
 
     /**
-<<<<<<< HEAD
-=======
-     * @notice Opens a position using provided parameters and swap data.
-     * @dev This function first deposits an isolated underlying asset to Blueberry Money Market,
-     * then borrows tokens from it. The borrowed tokens are swapped for another token using
-     * ParaSwap and the resulting tokens are deposited into the softvault.
-     *
-     * Pre-conditions:
-     * - Strategy for `param.strategyId` must exist.
-     * - Collateral for `param.strategyId` and `param.collToken` must exist.
-     *
-     * @param param Parameters required to open the position, described in the `OpenPosParam` struct from {BasicSpell}.
-     * @param swapData Specific data needed for the ParaSwap swap, structured in the `bytes` format from {PSwapLib}.
-     */
-    function openPosition(
-        OpenPosParam calldata param,
-        bytes calldata swapData
-    ) external existingStrategy(param.strategyId) existingCollateral(param.strategyId, param.collToken) {
-        Strategy memory strategy = _strategies[param.strategyId];
-        if (address(ISoftVault(strategy.vault).getUnderlyingToken()) == param.borrowToken) {
-            revert Errors.INCORRECT_LP(param.borrowToken);
-        }
-
-        /// 1-3 Swap to strategy underlying token, deposit to softvault
-        _deposit(param, swapData);
-
-        /// 4. Put collateral - strategy token
-        address vault = _strategies[param.strategyId].vault;
-
-        _doPutCollateral(vault, IERC20Upgradeable(ISoftVault(vault)).balanceOf(address(this)));
-    }
-
-    /**
->>>>>>> 2c6d6181
      * @notice Internal utility function to handle the withdrawal of assets from SoftVault.
      * @param param Parameters required for the withdrawal, described in the `ClosePosParam` struct.
      * @param swapData Specific data needed for the ParaSwap swap.
