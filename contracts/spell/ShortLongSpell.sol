// SPDX-License-Identifier: MIT
/*
██████╗ ██╗     ██╗   ██╗███████╗██████╗ ███████╗██████╗ ██████╗ ██╗   ██╗
██╔══██╗██║     ██║   ██║██╔════╝██╔══██╗██╔════╝██╔══██╗██╔══██╗╚██╗ ██╔╝
██████╔╝██║     ██║   ██║█████╗  ██████╔╝█████╗  ██████╔╝██████╔╝ ╚████╔╝
██╔══██╗██║     ██║   ██║██╔══╝  ██╔══██╗██╔══╝  ██╔══██╗██╔══██╗  ╚██╔╝
██████╔╝███████╗╚██████╔╝███████╗██████╔╝███████╗██║  ██║██║  ██║   ██║
╚═════╝ ╚══════╝ ╚═════╝ ╚══════╝╚═════╝ ╚══════╝╚═╝  ╚═╝╚═╝  ╚═╝   ╚═╝
*/

pragma solidity 0.8.22;

import { SafeERC20Upgradeable } from "@openzeppelin/contracts-upgradeable/token/ERC20/utils/SafeERC20Upgradeable.sol";
import { SafeCast } from "@openzeppelin/contracts/utils/math/SafeCast.sol";
import { IERC20Upgradeable } from "@openzeppelin/contracts-upgradeable/token/ERC20/IERC20Upgradeable.sol";

import { PSwapLib } from "../libraries/Paraswap/PSwapLib.sol";
import { UniversalERC20, IERC20 } from "../libraries/UniversalERC20.sol";

import "../utils/BlueberryErrors.sol" as Errors;

import { BasicSpell } from "./BasicSpell.sol";

import { IBank } from "../interfaces/IBank.sol";
import { ISoftVault } from "../interfaces/ISoftVault.sol";
import { IWERC20 } from "../interfaces/IWERC20.sol";

/**
 * @title Short/Long Spell
 * @author BlueberryProtocol
 * @notice Short/Long Spell is the factory contract that
 *          defines how Blueberry Protocol interacts for leveraging
 *          an asset either long or short
 */
contract ShortLongSpell is BasicSpell {
    using SafeCast for uint256;
    using SafeCast for int256;
    using SafeERC20Upgradeable for IERC20Upgradeable;
    using UniversalERC20 for IERC20;

    /*//////////////////////////////////////////////////////////////////////////
                                   PUBLIC STORAGE
    //////////////////////////////////////////////////////////////////////////*/

    /*//////////////////////////////////////////////////////////////////////////
                                     CONSTRUCTOR
    //////////////////////////////////////////////////////////////////////////*/

    /// @custom:oz-upgrades-unsafe-allow constructor
    constructor() {
        _disableInitializers();
    }

    /*//////////////////////////////////////////////////////////////////////////
                                      FUNCTIONS
    //////////////////////////////////////////////////////////////////////////*/

    /**
     * @notice Initializes the contract
     * @param bank The bank interface
     * @param werc20 Wrapped ERC20 interface
     * @param weth Wrapped Ether address
     * @param augustusSwapper Augustus Swapper address
     * @param tokenTransferProxy Token Transfer Proxy address
     */
    function initialize(
        IBank bank,
        address werc20,
        address weth,
        address augustusSwapper,
        address tokenTransferProxy
    ) external initializer {
        if (augustusSwapper == address(0)) revert Errors.ZERO_ADDRESS();
        if (tokenTransferProxy == address(0)) revert Errors.ZERO_ADDRESS();

        _augustusSwapper = augustusSwapper;
        _tokenTransferProxy = tokenTransferProxy;

        __BasicSpell_init(bank, werc20, weth, augustusSwapper, tokenTransferProxy);
    }

    /**
     * @notice Internal function to swap token using paraswap assets
     * @dev Deposit isolated underlying to Blueberry Money Market,
     *      Borrow tokens from Blueberry Money Market,
     *      Swap borrowed token to another token
     *      Then deposit swapped token to softvault,
     * @param param Parameters for opening position
     * @dev params found in OpenPosParam struct in {BasicSpell}
     * @param swapData Data for paraswap swap
     * @dev swapData found in bytes struct in {PSwapLib}
     */
    function _deposit(OpenPosParam calldata param, bytes calldata swapData) internal {
        Strategy memory strategy = _strategies[param.strategyId];

        /// 1. Deposit isolated collaterals on Blueberry Money Market
        _doLend(param.collToken, param.collAmount);

        /// 2. Borrow specific amounts
        _doBorrow(param.borrowToken, param.borrowAmount);

        /// 3. Swap borrowed token to strategy token
        IERC20Upgradeable swapToken = ISoftVault(strategy.vault).uToken();
        uint256 dstTokenAmt = swapToken.balanceOf(address(this));

        address borrowToken = param.borrowToken;
        if (!PSwapLib.swap(_augustusSwapper, _tokenTransferProxy, borrowToken, param.borrowAmount, swapData)) {
            revert Errors.SWAP_FAILED(borrowToken);
        }

        dstTokenAmt = swapToken.balanceOf(address(this)) - dstTokenAmt;
        if (dstTokenAmt == 0) revert Errors.SWAP_FAILED(borrowToken);

        /// 4. Deposit to SoftVault directly
        IERC20(address(swapToken)).universalApprove(address(strategy.vault), dstTokenAmt);
        ISoftVault(strategy.vault).deposit(dstTokenAmt);

        /// 5. Validate MAX LTV
        _validateMaxLTV(param.strategyId);

        /// 6. Validate Max Pos Size
        _validatePosSize(param.strategyId);
    }

    /**
     * @notice Opens a position using provided parameters and swap data.
     * @dev This function first deposits an isolated underlying asset to Blueberry Money Market,
     * then borrows tokens from it. The borrowed tokens are swapped for another token using
     * ParaSwap and the resulting tokens are deposited into the softvault.
     *
     * Pre-conditions:
     * - Strategy for `param.strategyId` must exist.
     * - Collateral for `param.strategyId` and `param.collToken` must exist.
     *
     * @param param Parameters required to open the position, described in the `OpenPosParam` struct from {BasicSpell}.
     * @param swapData Specific data needed for the ParaSwap swap, structured in the `bytes` format from {PSwapLib}.
     */
    function openPosition(
        OpenPosParam calldata param,
        bytes calldata swapData
    ) external existingStrategy(param.strategyId) existingCollateral(param.strategyId, param.collToken) {
        Strategy memory strategy = _strategies[param.strategyId];
        if (address(ISoftVault(strategy.vault).uToken()) == param.borrowToken) {
            revert Errors.INCORRECT_LP(param.borrowToken);
        }

        /// 1-3 Swap to strategy underlying token, deposit to softvault
        _deposit(param, swapData);

        /// 4. Put collateral - strategy token
        address vault = _strategies[param.strategyId].vault;

        _doPutCollateral(vault, IERC20Upgradeable(ISoftVault(vault)).balanceOf(address(this)));
    }

    /**
     * @notice Internal utility function to handle the withdrawal of assets from SoftVault.
     * @param param Parameters required for the withdrawal, described in the `ClosePosParam` struct.
     * @param swapData Specific data needed for the ParaSwap swap.
     */
    function _withdraw(ClosePosParam calldata param, bytes calldata swapData) internal {
        Strategy memory strategy = _strategies[param.strategyId];
        ISoftVault vault = ISoftVault(strategy.vault);
<<<<<<< HEAD
        uint256 positionId = bank.getPositionId();
=======
        IBank bank = getBank();

        uint256 positionId = bank.POSITION_ID();
>>>>>>> 63206780

        /// 1. Calculate actual amount to remove
        uint256 amountPosRemove = param.amountPosRemove;
        if (amountPosRemove == type(uint256).max) {
            amountPosRemove = vault.balanceOf(address(this));
        }

        /// 2. Withdraw from softvault
        uint256 swapAmount = vault.withdraw(amountPosRemove);

        /// 3. Swap strategy token to isolated collateral token
        {
            IERC20Upgradeable uToken = ISoftVault(strategy.vault).uToken();
            uint256 balanceBefore = uToken.balanceOf(address(this));

            if (!PSwapLib.swap(_augustusSwapper, _tokenTransferProxy, address(uToken), swapAmount, swapData))
                revert Errors.SWAP_FAILED(address(uToken));

            if (uToken.balanceOf(address(this)) > balanceBefore - swapAmount) {
                revert Errors.INCORRECT_LP(address(uToken));
            }
        }

        /// 4. Withdraw isolated collateral from Bank
        _doWithdraw(param.collToken, param.amountShareWithdraw);

        /// 5. Swap some collateral to repay debt(for negative PnL)
        _swapCollToDebt(param.collToken, param.amountToSwap, param.swapData);

        /// 6. Repay
        {
            uint256 amountRepay = param.amountRepay;
            if (amountRepay == type(uint256).max) {
                amountRepay = bank.currentPositionDebt(positionId);
            }
            _doRepay(param.borrowToken, amountRepay);
        }

        _validateMaxLTV(param.strategyId);

        /// 7. Refund
        _doRefund(param.borrowToken);
        _doRefund(param.collToken);
    }

    /**
     * @notice Externally callable function to close a position using provided parameters and swap data.
     * @dev This function is a higher-level action that internally calls `_withdraw` to manage the closing
     * of a position. It ensures the given strategy and collateral exist, and then carries out the required
     * operations to close the position.
     *
     * Pre-conditions:
     * - Strategy for `param.strategyId` must exist.
     * - Collateral for `param.strategyId` and `param.collToken` must exist.
     *
     * @param param Parameters required to close the position, described in the `ClosePosParam` struct.
     * @param swapData Specific data needed for the ParaSwap swap.
     */
    function closePosition(
        ClosePosParam calldata param,
        bytes calldata swapData
    ) external existingStrategy(param.strategyId) existingCollateral(param.strategyId, param.collToken) {
        IBank bank = getBank();
        IWERC20 werc20 = getWrappedERC20();
        Strategy memory strategy = _strategies[param.strategyId];

        address vault = strategy.vault;
        IBank.Position memory pos = bank.getCurrentPositionInfo();
        address posCollToken = pos.collToken;
        uint256 collId = pos.collId;

        if (IWERC20(posCollToken).getUnderlyingToken(collId) != vault) revert Errors.INCORRECT_UNDERLYING(vault);
        if (posCollToken != address(werc20)) revert Errors.INCORRECT_COLTOKEN(posCollToken);

        /// 1. Take out collateral
        uint256 burnAmount = bank.takeCollateral(param.amountPosRemove);

        werc20.burn(vault, burnAmount);

        /// 2-7. Remove liquidity
        _withdraw(param, swapData);
    }

    /**
     * @notice Add strategy to the spell
     * @param swapToken Address of token for given strategy
     * @param minPosSize USD price of minimum position size for given strategy, based 1e18
     * @param maxPosSize USD price of maximum position size for given strategy, based 1e18
     */
    function addStrategy(address swapToken, uint256 minPosSize, uint256 maxPosSize) external onlyOwner {
        _addStrategy(swapToken, minPosSize, maxPosSize);
    }
}<|MERGE_RESOLUTION|>--- conflicted
+++ resolved
@@ -161,13 +161,9 @@
     function _withdraw(ClosePosParam calldata param, bytes calldata swapData) internal {
         Strategy memory strategy = _strategies[param.strategyId];
         ISoftVault vault = ISoftVault(strategy.vault);
-<<<<<<< HEAD
+        IBank bank = getBank();
+
         uint256 positionId = bank.getPositionId();
-=======
-        IBank bank = getBank();
-
-        uint256 positionId = bank.POSITION_ID();
->>>>>>> 63206780
 
         /// 1. Calculate actual amount to remove
         uint256 amountPosRemove = param.amountPosRemove;
