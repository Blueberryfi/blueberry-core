// SPDX-License-Identifier: MIT
/*
██████╗ ██╗     ██╗   ██╗███████╗██████╗ ███████╗██████╗ ██████╗ ██╗   ██╗
██╔══██╗██║     ██║   ██║██╔════╝██╔══██╗██╔════╝██╔══██╗██╔══██╗╚██╗ ██╔╝
██████╔╝██║     ██║   ██║█████╗  ██████╔╝█████╗  ██████╔╝██████╔╝ ╚████╔╝
██╔══██╗██║     ██║   ██║██╔══╝  ██╔══██╗██╔══╝  ██╔══██╗██╔══██╗  ╚██╔╝
██████╔╝███████╗╚██████╔╝███████╗██████╔╝███████╗██║  ██║██║  ██║   ██║
╚═════╝ ╚══════╝ ╚═════╝ ╚══════╝╚═════╝ ╚══════╝╚═╝  ╚═╝╚═╝  ╚═╝   ╚═╝
*/

pragma solidity 0.8.22;

import "./BasicSpell.sol";
import "../interfaces/ICurveOracle.sol";
import "../interfaces/IWCurveGauge.sol";
import "../interfaces/curve/ICurvePool.sol";
import "../libraries/Paraswap/PSwapLib.sol";
import "../libraries/UniversalERC20.sol";

/**
 * @title CurveSpell
 * @author BlueberryProtocol
 * @notice CurveSpell is the factory contract that
 * defines how Blueberry Protocol interacts with Curve pools
 */
contract CurveSpell is BasicSpell {
    using UniversalERC20 for IERC20;

    /// @dev address of Wrapped Curve Gauge
    IWCurveGauge public wCurveGauge;
    /// @dev address of CurveOracle
    ICurveOracle public crvOracle;
    /// @dev address of CRV token
    address public CRV;

    function initialize(
        IBank bank_,
        address werc20_,
        address weth_,
        address wCurveGauge_,
        address crvOracle_,
        address augustusSwapper_,
        address tokenTransferProxy_
    ) external initializer {
        __BasicSpell_init(
            bank_,
            werc20_,
            weth_,
            augustusSwapper_,
            tokenTransferProxy_
        );
        if (wCurveGauge_ == address(0) || crvOracle_ == address(0)) {
            revert Errors.ZERO_ADDRESS();
        }

        wCurveGauge = IWCurveGauge(wCurveGauge_);
        CRV = address(wCurveGauge.CRV());
        crvOracle = ICurveOracle(crvOracle_);
        IWCurveGauge(wCurveGauge_).setApprovalForAll(address(bank_), true);

        augustusSwapper = augustusSwapper_;
        tokenTransferProxy = tokenTransferProxy_;
    }

    /**
     * @notice Add strategy to the spell
     * @param crvLp Address of crv lp token for given strategy
     * @param minPosSize, USD price of minimum position size for given strategy, based 1e18
     * @param maxPosSize, USD price of maximum position size for given strategy, based 1e18
     */
    function addStrategy(
        address crvLp,
        uint256 minPosSize,
        uint256 maxPosSize
    ) external onlyOwner {
        _addStrategy(crvLp, minPosSize, maxPosSize);
    }

    /**
     * @notice Add liquidity to Curve pool with 2 underlying tokens, with staking to Curve gauge
     * @param minLPMint Desired LP token amount (slippage control)
     */
    function openPositionFarm(
        OpenPosParam calldata param,
        uint256 minLPMint
    )
        external
        existingStrategy(param.strategyId)
        existingCollateral(param.strategyId, param.collToken)
    {
        address lp = strategies[param.strategyId].vault;
        if (wCurveGauge.getLpFromGaugeId(param.farmingPoolId) != lp) {
            revert Errors.INCORRECT_LP(lp);
        }
        (address pool, address[] memory tokens, ) = crvOracle.getPoolInfo(lp);

        // 1. Deposit isolated collaterals on Blueberry Money Market
        _doLend(param.collToken, param.collAmount);

        // 2. Borrow specific amounts
        uint256 borrowBalance = _doBorrow(
            param.borrowToken,
            param.borrowAmount
        );

        // 3. Add liquidity on curve
        {
            address borrowToken = param.borrowToken;
            IERC20(borrowToken).universalApprove(pool, borrowBalance);
            uint256 ethValue;
            uint256 tokenBalance = IERC20(borrowToken).universalBalanceOf(address(this));
            require(borrowBalance <= tokenBalance, "impossible");
            if (borrowToken == WETH) {
                bool hasEth;
                uint256 tokenLength = tokens.length;
                for (uint256 i; i != tokenLength; ++i) {
                    if (tokens[i] == ETH) {
                        hasEth = true;
                        break;
                    }
                }
                if (hasEth) {
                    IWETH(borrowToken).withdraw(tokenBalance);
                    ethValue = tokenBalance;
                }
            }

            if (tokens.length == 2) {
                uint256[2] memory suppliedAmts;
<<<<<<< HEAD
                for (uint256 i; i < 2; ) {
                    if (tokens[i] == borrowToken) {
=======
                for (uint256 i; i < 2; ++i) {
                    if ((tokens[i] == borrowToken) || (tokens[i] == ETH && borrowToken == WETH)) {
>>>>>>> 683fe8d1
                        suppliedAmts[i] = tokenBalance;
                        break;
                    }
                    unchecked {
                        ++i;
                    }
                }
                ICurvePool(pool).add_liquidity{value: ethValue}(
                    suppliedAmts,
                    minLPMint
                );
            } else if (tokens.length == 3) {
                uint256[3] memory suppliedAmts;
<<<<<<< HEAD
                for (uint256 i; i < 3; ) {
                    if (tokens[i] == borrowToken) {
=======
                for (uint256 i; i < 3; ++i) {
                    if ((tokens[i] == borrowToken) || (tokens[i] == ETH && borrowToken == WETH)) {
>>>>>>> 683fe8d1
                        suppliedAmts[i] = tokenBalance;
                        break;
                    }
                    unchecked {
                        ++i;
                    }
                }
                ICurvePool(pool).add_liquidity{value: ethValue}(
                    suppliedAmts,
                    minLPMint
                );
            } else if (tokens.length == 4) {
                uint256[4] memory suppliedAmts;
<<<<<<< HEAD
                for (uint256 i; i < 4; ) {
                    if (tokens[i] == borrowToken) {
=======
                for (uint256 i; i < 4; ++i) {
                    if ((tokens[i] == borrowToken) || (tokens[i] == ETH && borrowToken == WETH)) {
>>>>>>> 683fe8d1
                        suppliedAmts[i] = tokenBalance;
                        break;
                    }
                    unchecked {
                        ++i;
                    }
                }
                ICurvePool(pool).add_liquidity{value: ethValue}(
                    suppliedAmts,
                    minLPMint
                );
            }
        }

        // 4. Validate MAX LTV
        _validateMaxLTV(param.strategyId);

        // 5. Validate Max Pos Size
        _validatePosSize(param.strategyId);

        // 6. Take out collateral and burn
        IBank.Position memory pos = bank.getCurrentPositionInfo();
        if (pos.collateralSize > 0) {
            (uint256 decodedGid, ) = wCurveGauge.decodeId(pos.collId);
            if (param.farmingPoolId != decodedGid) {
                revert Errors.INCORRECT_PID(param.farmingPoolId);
            }
            if (pos.collToken != address(wCurveGauge)) {
                revert Errors.INCORRECT_COLTOKEN(pos.collToken);
            }
            bank.takeCollateral(pos.collateralSize);
            wCurveGauge.burn(pos.collId, pos.collateralSize);
            _doRefundRewards(CRV);
        }

        // 7. Deposit on Curve Gauge, Put wrapped collateral tokens on Blueberry Bank
        uint256 lpAmount = IERC20(lp).balanceOf(address(this));
        IERC20(lp).universalApprove(address(wCurveGauge), lpAmount);
        uint256 id = wCurveGauge.mint(param.farmingPoolId, lpAmount);
        bank.putCollateral(address(wCurveGauge), id, lpAmount);
    }

    function closePositionFarm(
        ClosePosParam calldata param,
        uint256[] calldata amounts,
        bytes[] calldata swapDatas,
        bool isKilled,
        uint256 deadline
    )
        external
        existingStrategy(param.strategyId)
        existingCollateral(param.strategyId, param.collToken)
    {
        if (block.timestamp > deadline) revert Errors.EXPIRED(deadline);

        address crvLp = strategies[param.strategyId].vault;
        IBank.Position memory pos = bank.getCurrentPositionInfo();
        if (pos.collToken != address(wCurveGauge)) {
            revert Errors.INCORRECT_COLTOKEN(pos.collToken);
        }
        if (wCurveGauge.getUnderlyingToken(pos.collId) != crvLp) {
            revert Errors.INCORRECT_UNDERLYING(crvLp);
        }

        // 1. Take out collateral - Burn wrapped tokens, receive crv lp tokens and harvest CRV
        bank.takeCollateral(param.amountPosRemove);
        wCurveGauge.burn(pos.collId, param.amountPosRemove);

        {
            // 2. Swap rewards tokens to debt token
            _swapOnParaswap(CRV, amounts[0], swapDatas[0]);
        }

        {
            address[] memory tokens;
            {
                address pool;
                (pool, tokens, ) = crvOracle.getPoolInfo(crvLp);

                // 3. Calculate actual amount to remove
                uint256 amountPosRemove = param.amountPosRemove;
                if (amountPosRemove == type(uint256).max) {
                    amountPosRemove = IERC20(crvLp).balanceOf(address(this));
                }

                // 4. Remove liquidity
                _removeLiquidity(
                    param,
                    isKilled,
                    pool,
                    tokens,
                    pos,
                    amountPosRemove
                );
            }

            if (isKilled) {
                uint256 len = tokens.length;
                for (uint256 i; i != len; ) {
                    if (tokens[i] != pos.debtToken) {
                        _swapOnParaswap(
                            tokens[i],
                            amounts[i + 1],
                            swapDatas[i + 1]
                        );
                    }
                    unchecked {
                        ++i;
                    }
                }
            }
        }

        // 5. Withdraw isolated collateral from Bank
        _doWithdraw(param.collToken, param.amountShareWithdraw);

        // 6. Swap some collateral to repay debt(for negative PnL)
        _swapCollToDebt(param.collToken, param.amountToSwap, param.swapData);

        // 7. Repay
        {
            // Compute repay amount if MAX_INT is supplied (max debt)
            uint256 amountRepay = param.amountRepay;
            if (amountRepay == type(uint256).max) {
                amountRepay = bank.currentPositionDebt(bank.POSITION_ID());
            }
            _doRepay(param.borrowToken, amountRepay);
        }

        _validateMaxLTV(param.strategyId);

        // 8. Refund
        _doRefund(param.borrowToken);
        _doRefund(param.collToken);
        _doRefund(CRV);
    }

    function _removeLiquidity(
        ClosePosParam memory param,
        bool isKilled,
        address pool,
        address[] memory tokens,
        IBank.Position memory pos,
        uint256 amountPosRemove
    ) internal {
        uint256 tokenIndex;
        uint256 len = tokens.length;
        {
            for (uint256 i; i != len; ) {
                if (tokens[i] == pos.debtToken) {
                    tokenIndex = i;
                    break;
                }
                unchecked {
                    ++i;
                }
            }
        }

        if (isKilled) {
            if (len == 2) {
                uint256[2] memory minOuts;
                ICurvePool(pool).remove_liquidity(amountPosRemove, minOuts);
            } else if (len == 3) {
                uint256[3] memory minOuts;
                ICurvePool(pool).remove_liquidity(amountPosRemove, minOuts);
            } else if (len == 4) {
                uint256[4] memory minOuts;
                ICurvePool(pool).remove_liquidity(amountPosRemove, minOuts);
            } else {
                revert("Invalid pool length");
            }
        } else {
            ICurvePool(pool).remove_liquidity_one_coin(
                amountPosRemove,
                int128(uint128(tokenIndex)),
                param.amountOutMin
            );
        }

        if (tokens[uint128(tokenIndex)] == ETH) {
            IWETH(WETH).deposit{value: address(this).balance}();
        }
    }

    function _swapOnParaswap(
        address token,
        uint256 amount,
        bytes calldata swapData
    ) internal {
        if (amount == 0) return;
        if (
            !PSwapLib.swap(
                augustusSwapper,
                tokenTransferProxy,
                token,
                amount,
                swapData
            )
        ) {
            revert Errors.SWAP_FAILED(token);
        }

        // Refund rest amount to owner
        _doRefund(token);
    }
}<|MERGE_RESOLUTION|>--- conflicted
+++ resolved
@@ -127,18 +127,11 @@
 
             if (tokens.length == 2) {
                 uint256[2] memory suppliedAmts;
-<<<<<<< HEAD
-                for (uint256 i; i < 2; ) {
-                    if (tokens[i] == borrowToken) {
-=======
+
                 for (uint256 i; i < 2; ++i) {
                     if ((tokens[i] == borrowToken) || (tokens[i] == ETH && borrowToken == WETH)) {
->>>>>>> 683fe8d1
                         suppliedAmts[i] = tokenBalance;
                         break;
-                    }
-                    unchecked {
-                        ++i;
                     }
                 }
                 ICurvePool(pool).add_liquidity{value: ethValue}(
@@ -147,18 +140,11 @@
                 );
             } else if (tokens.length == 3) {
                 uint256[3] memory suppliedAmts;
-<<<<<<< HEAD
-                for (uint256 i; i < 3; ) {
-                    if (tokens[i] == borrowToken) {
-=======
+
                 for (uint256 i; i < 3; ++i) {
                     if ((tokens[i] == borrowToken) || (tokens[i] == ETH && borrowToken == WETH)) {
->>>>>>> 683fe8d1
                         suppliedAmts[i] = tokenBalance;
                         break;
-                    }
-                    unchecked {
-                        ++i;
                     }
                 }
                 ICurvePool(pool).add_liquidity{value: ethValue}(
@@ -167,18 +153,11 @@
                 );
             } else if (tokens.length == 4) {
                 uint256[4] memory suppliedAmts;
-<<<<<<< HEAD
-                for (uint256 i; i < 4; ) {
-                    if (tokens[i] == borrowToken) {
-=======
+
                 for (uint256 i; i < 4; ++i) {
                     if ((tokens[i] == borrowToken) || (tokens[i] == ETH && borrowToken == WETH)) {
->>>>>>> 683fe8d1
                         suppliedAmts[i] = tokenBalance;
                         break;
-                    }
-                    unchecked {
-                        ++i;
                     }
                 }
                 ICurvePool(pool).add_liquidity{value: ethValue}(
