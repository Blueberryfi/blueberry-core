--- conflicted
+++ resolved
@@ -332,18 +332,13 @@
             amount
         );
 
-<<<<<<< HEAD
         _updateCvxReward(pid);
 
         /// Deposit LP from escrow contract
         IPoolEscrow(_escrow).deposit(amount);
 
-        // _ensureApprove(lpToken, address(cvxPools), amount);
-        // cvxPools.deposit(pid, amount, true);
-=======
         IERC20(lpToken).universalApprove(address(cvxPools), amount);
         cvxPools.deposit(pid, amount, true);
->>>>>>> 683fe8d1
 
         uint256 crvRewardPerToken = IRewarder(cvxRewarder).rewardPerToken();
         id = encodeId(pid, crvRewardPerToken);
@@ -411,37 +406,22 @@
 
         /// Withdraw manually
         if (hasDiffExtraRewards) {
-<<<<<<< HEAD
             for (uint256 i; i < storedExtraRewardLength; ) {
                 IPoolEscrow(_escrow).getRewardExtra(extraRewards[i]);
-
-                unchecked {
-                    ++i;
-                }
-=======
-            for (uint256 i; i < storedExtraRewardLength; ++i) {
-                ICvxExtraRewarder(extraRewards[pid][i]).getReward();
->>>>>>> 683fe8d1
             }
         }
 
         uint256 rewardLen = rewardTokens.length;
-<<<<<<< HEAD
-        for (uint256 i; i < rewardLen; ) {
+        for (uint256 i; i < rewardLen; ++i) {
             address _rewardToken = rewardTokens[i];
             IPoolEscrow(_escrow).transferToken(
                 _rewardToken,
-=======
-        for (uint256 i; i < rewardLen; ++i) {
-            IERC20Upgradeable(rewardTokens[i]).safeTransfer(
->>>>>>> 683fe8d1
                 msg.sender,
                 rewards[i]
             );
         }
     }
 
-<<<<<<< HEAD
     /// @notice Get the full set of extra rewards.
     /// @return An array containing the addresses of extra reward tokens.
     function extraRewardsLength() external view returns (uint256) {
@@ -455,19 +435,6 @@
         if (extraRewardsIdx[extraReward] == 0) {
             extraRewards.push(extraReward);
             extraRewardsIdx[extraReward] = extraRewards.length;
-=======
-    /// Gets the length of the extra rewards array
-    /// @return Length of the extra rewards array
-    function extraRewardsLength(uint256 pid) external view returns (uint256) {
-        return extraRewards[pid].length;
-    }
-
-    /// Internal function to synchronize extra rewards
-    function _syncExtraReward(uint pid, address extraReward) private {
-        if (extraRewardsIdx[pid][extraReward] == 0) {
-            extraRewards[pid].push(extraReward);
-            extraRewardsIdx[pid][extraReward] = extraRewards[pid].length;
->>>>>>> 683fe8d1
         }
     }
 
