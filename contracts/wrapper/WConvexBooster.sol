--- conflicted
+++ resolved
@@ -58,30 +58,18 @@
     IPoolEscrowFactory private _escrowFactory;
     /// @dev Mapping from token id to initialTokenPerShare
     mapping(uint256 => mapping(address => uint256)) private _initialTokenPerShare;
-<<<<<<< HEAD
-    /// @dev CVX reward per share by pid
-    mapping(uint256 => uint256) internal _cvxPerShareByPid;
-    /// token id => cvxPerShareDebt;
-    mapping(uint256 => uint256) internal _cvxPerShareDebt;
-    /// @dev pid => last crv reward per token
-    mapping(uint256 => uint256) internal _lastCrvPerTokenByPid;
-=======
     /// @dev Convex reward per share by pid
     mapping(uint256 => uint256) private _cvxPerShareByPid;
     /// token id => cvxPerShareDebt;
     mapping(uint256 => uint256) private _cvxPerShareDebt;
->>>>>>> b350d5a9
     /// @dev pid => escrow contract address
     mapping(uint256 => address) private _escrows;
     /// @dev pid => stash token data
     mapping(uint256 => StashTokenInfo) private _stashTokenInfo;
     /// @dev pid => A set of extra rewarders
     mapping(uint256 => EnumerableSetUpgradeable.AddressSet) private _extraRewards;
-<<<<<<< HEAD
-=======
     /// @dev pid => packed balances
     mapping(uint256 => uint256) private _packedBalances;
->>>>>>> b350d5a9
 
     /*//////////////////////////////////////////////////////////////////////////
                                      CONSTRUCTOR
