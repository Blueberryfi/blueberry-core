--- conflicted
+++ resolved
@@ -16,11 +16,7 @@
 import "./UsingBaseOracle.sol";
 import "./BaseOracleExt.sol";
 import "../utils/BlueBerryErrors.sol" as Errors;
-<<<<<<< HEAD
-import "../libraries/UniV3/Univ3WrappedLibContainer.sol";
-=======
 import "../libraries/UniV3/UniV3WrappedLibContainer.sol";
->>>>>>> a8d9aec9
 import "../interfaces/IBaseOracle.sol";
 import "../interfaces/ichi/IICHIVault.sol";
 
@@ -89,19 +85,11 @@
         IICHIVault vault
     ) public view returns (uint256) {
         return
-<<<<<<< HEAD
-            Univ3WrappedLibContainer.getQuoteAtTick(
+            UniV3WrappedLibContainer.getQuoteAtTick(
                 vault.currentTick(), // current tick
                 uint128(Constants.PRICE_PRECISION), // amountIn
                 vault.token0(), // tokenIn
                 vault.token1() // tokenOut
-=======
-            UniV3WrappedLibContainer.getQuoteAtTick(
-                vault.currentTick(), /// current tick
-                uint128(Constants.PRICE_PRECISION), /// amountIn
-                vault.token0(), /// tokenIn
-                vault.token1() /// tokenOut
->>>>>>> a8d9aec9
             );
     }
 
@@ -117,20 +105,12 @@
             revert Errors.TOO_LONG_DELAY(twapPeriod);
         if (twapPeriod < Constants.MIN_TIME_GAP)
             revert Errors.TOO_LOW_MEAN(twapPeriod);
-<<<<<<< HEAD
-        (int24 twapTick, ) = Univ3WrappedLibContainer.consult(
-=======
         (int24 twapTick, ) = UniV3WrappedLibContainer.consult(
->>>>>>> a8d9aec9
             vault.pool(),
             twapPeriod
         );
         return
-<<<<<<< HEAD
-            Univ3WrappedLibContainer.getQuoteAtTick(
-=======
             UniV3WrappedLibContainer.getQuoteAtTick(
->>>>>>> a8d9aec9
                 twapTick,
                 uint128(Constants.PRICE_PRECISION), /// amountIn
                 vault.token0(), /// tokenIn
