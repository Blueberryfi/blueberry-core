--- conflicted
+++ resolved
@@ -58,11 +58,8 @@
         uint256 length = weights.length;
         uint256 temp = 1e18;
         uint256 invariant = 1e18;
-<<<<<<< HEAD
-        for (uint256 i; i < length; ) {
-=======
+
         for(uint256 i; i < length; ++i) {
->>>>>>> 683fe8d1
             temp = temp.mulDown(
                 (base.getPrice(tokens[i]).divDown(weights[i])).powDown(
                     weights[i]
@@ -74,10 +71,8 @@
                         weights[i]
                     )
             );
-            unchecked {
-                ++i;
-            }
         }
+        
         try IBalancerPool(token).getActualSupply() returns (uint256 supply) {
             return invariant.mulDown(temp).divDown(supply);
         } catch {
