--- conflicted
+++ resolved
@@ -144,22 +144,11 @@
         }
         if (validSourceCount == 0) revert Errors.NO_VALID_SOURCE(token);
         /// Sort prices in ascending order
-<<<<<<< HEAD
-        for (uint256 i = 0; i < validSourceCount - 1; ) {
-            for (uint256 j = 0; j < validSourceCount - i - 1; ) {
-=======
         for (uint256 i = 0; i < validSourceCount - 1; ++i) {
-            for (uint256 j = 0; j < validSourceCount - i - 1; j++) {
->>>>>>> 683fe8d1
+            for (uint256 j = 0; j < validSourceCount - i - 1; ++j) {
                 if (prices[j] > prices[j + 1]) {
                     (prices[j], prices[j + 1]) = (prices[j + 1], prices[j]);
                 }
-                unchecked {
-                    ++j;
-                }
-            }
-            unchecked {
-                ++i;
             }
         }
         uint256 maxPriceDeviation = maxPriceDeviations[token];
