import '@typechain/hardhat';
import '@nomiclabs/hardhat-ethers';
import '@nomiclabs/hardhat-waffle';
import '@openzeppelin/hardhat-upgrades';
import 'solidity-coverage';
import 'hardhat-abi-exporter';
import 'hardhat-contract-sizer';
import 'hardhat-deploy';
<<<<<<< HEAD
import 'hardhat-docgen';
import '@hardhat-docgen/core';
import '@hardhat-docgen/markdown';
import { HardhatUserConfig } from 'hardhat/types';
=======
import 'hardhat-docgen'
import '@hardhat-docgen/core'
import '@hardhat-docgen/markdown'
import { HardhatUserConfig } from 'hardhat/config';
import dotenv from 'dotenv';

dotenv.config();

let deployAccountKey: string;
if (!process.env.DEPLOY_ACCOUNT_KEY) {
  throw new Error("Please set your DEPLOY_ACCOUNT_KEY in a .env file");
} else {
  deployAccountKey = process.env.DEPLOY_ACCOUNT_KEY;
}

let alchemyapi: string;
if (!process.env.ALCHEMY_API_KEY) {
  throw new Error("Please set your ALCHEMY_API_KEY in a .env file");
} else {
  alchemyapi = process.env.ALCHEMY_API_KEY;
}
>>>>>>> 99be9da6

const config: HardhatUserConfig = {
  typechain: {
    target: 'ethers-v5',
  },
  solidity: {
    compilers: [
      {
        version: '0.8.9',
        settings: {
          optimizer: {
            enabled: true,
            runs: 200,
          },
        },
      },
    ],
  },
  networks: {
    hardhat: {
      forking: {
        url: `https://eth-mainnet.alchemyapi.io/v2/${alchemyapi}`,
        blockNumber: 15284569,
      }
    },
    mainnet: {
      accounts: [deployAccountKey],
      chainId: 1,
      url: `https://eth-mainnet.alchemyapi.io/v2/${alchemyapi}`,
      timeout: 200000,
    },
    rinkeby: {
      accounts: [deployAccountKey],
      chainId: 4,
      url: `https://eth-rinkeby.alchemyapi.io/v2/${alchemyapi}`,
      timeout: 200000,
    },
  },
  abiExporter: {
    path: "./abi",
    runOnCompile: true,
    clear: true,
    flat: true,
    spacing: 2,
  },
  contractSizer: {
    alphaSort: true,
    disambiguatePaths: false,
    runOnCompile: true,
    strict: false,
  },
  docgen: {
    path: './docs',
    clear: true,
    runOnCompile: false,
    except: ['/test/*', '/mock/*', '/hardhat-proxy/*'],
  },
  etherscan: {
    apiKey: process.env.ETHERSCAN_API_KEY
  }
};

export default config;<|MERGE_RESOLUTION|>--- conflicted
+++ resolved
@@ -6,12 +6,6 @@
 import 'hardhat-abi-exporter';
 import 'hardhat-contract-sizer';
 import 'hardhat-deploy';
-<<<<<<< HEAD
-import 'hardhat-docgen';
-import '@hardhat-docgen/core';
-import '@hardhat-docgen/markdown';
-import { HardhatUserConfig } from 'hardhat/types';
-=======
 import 'hardhat-docgen'
 import '@hardhat-docgen/core'
 import '@hardhat-docgen/markdown'
@@ -33,7 +27,6 @@
 } else {
   alchemyapi = process.env.ALCHEMY_API_KEY;
 }
->>>>>>> 99be9da6
 
 const config: HardhatUserConfig = {
   typechain: {
