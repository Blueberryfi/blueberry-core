--- conflicted
+++ resolved
@@ -449,18 +449,9 @@
         await wAuraPools.accExtPerShare(tokenId, extraRewarder.address)
       ).to.be.eq(extraRewardPerToken);
 
-<<<<<<< HEAD
       expect(await wAuraPools.extraRewardsLength()).to.be.eq(1);
       expect(await wAuraPools.extraRewardsIdx(extraRewarder.address)).to.be.eq(
         1
-=======
-      expect(await wAuraPools.extraRewardsLength(pid)).to.be.eq(1);
-      expect(
-        await wAuraPools.extraRewardsI(pid, extraRewarder.address)
-      ).to.be.eq(1);
-      expect(await wAuraPools.extraRewards(pid, 0)).to.be.eq(
-        extraRewarder.address
->>>>>>> 0b910563
       );
       expect(await wAuraPools.extraRewards(0)).to.be.eq(extraRewarder.address);
     });
@@ -468,19 +459,9 @@
     it("keep existing extra reward info when syncing", async () => {
       await wAuraPools.mint(pid, amount);
       await wAuraPools.mint(pid, amount);
-
-<<<<<<< HEAD
       expect(await wAuraPools.extraRewardsLength()).to.be.eq(1);
       expect(await wAuraPools.extraRewardsIdx(extraRewarder.address)).to.be.eq(
         1
-=======
-      expect(await wAuraPools.extraRewardsLength(pid)).to.be.eq(1);
-      expect(
-        await wAuraPools.extraRewardsI(pid, extraRewarder.address)
-      ).to.be.eq(1);
-      expect(await wAuraPools.extraRewards(pid, 0)).to.be.eq(
-        extraRewarder.address
->>>>>>> 0b910563
       );
       expect(await wAuraPools.extraRewards(0)).to.be.eq(extraRewarder.address);
     });
