import { SignerWithAddress } from '@nomiclabs/hardhat-ethers/signers';
import chai, { expect } from 'chai';
import { BigNumber, constants, utils, Contract } from 'ethers';
import { ethers, upgrades } from 'hardhat';
import {
  BlueberryBank,
  CoreOracle,
  IchiSpell,
  SoftVault,
  MockOracle,
  WERC20,
  WIchiFarm,
  ProtocolConfig,
  MockIchiVault,
  ERC20,
  MockIchiV2,
  MockIchiFarm,
  HardVault,
} from '../typechain-types';
import { ADDRESS, CONTRACT_NAMES } from '../constant';
import SpellABI from '../abi/IchiSpell.json';

import { near } from './assertions/near';
import { roughlyNear } from './assertions/roughlyNear';
import { Protocol, setupIchiProtocol } from './helpers/setup-ichi-protocol';
import { evm_mine_blocks, evm_increaseTime, fork } from './helpers';
import { TickMath } from '@uniswap/v3-sdk';

chai.use(near);
chai.use(roughlyNear);

const WETH = ADDRESS.WETH;
const USDC = ADDRESS.USDC;
const DAI = ADDRESS.DAI;
const ICHI = ADDRESS.ICHI;
const ICHIV1 = ADDRESS.ICHI_FARM;
const ICHI_VAULT_PID = 0; // ICHI/USDC Vault PoolId

describe('Bank', () => {
  let admin: SignerWithAddress;
  let alice: SignerWithAddress;

  let usdc: ERC20;
  let ichi: MockIchiV2;
  let ichiV1: ERC20;
  let werc20: WERC20;
  let mockOracle: MockOracle;
  let oracle: CoreOracle;
  let spell: IchiSpell;
  let wichi: WIchiFarm;
  let bank: BlueberryBank;
  let config: ProtocolConfig;
  let usdcSoftVault: SoftVault;
  let ichiSoftVault: SoftVault;
<<<<<<< HEAD
  let daiSoftVault: SoftVault;
  let wethSoftVault: SoftVault;
=======
>>>>>>> 1892170d
  let hardVault: HardVault;
  let ichiFarm: MockIchiFarm;
  let ichiVault: MockIchiVault;
  let protocol: Protocol;
  let bCRV: Contract;

  before(async () => {
    await fork();

    [admin, alice] = await ethers.getSigners();
    usdc = <ERC20>await ethers.getContractAt('ERC20', USDC);
    ichi = <MockIchiV2>await ethers.getContractAt('MockIchiV2', ICHI);
    ichiV1 = <ERC20>await ethers.getContractAt('ERC20', ICHIV1);

    protocol = await setupIchiProtocol();
    config = protocol.config;
    bank = protocol.bank;
    spell = protocol.ichiSpell;
    ichiFarm = protocol.ichiFarm;
    ichiVault = protocol.ichi_USDC_ICHI_Vault;
    wichi = protocol.wichi;
    werc20 = protocol.werc20;
    oracle = protocol.oracle;
    mockOracle = protocol.mockOracle;
    usdcSoftVault = protocol.usdcSoftVault;
    ichiSoftVault = protocol.ichiSoftVault;
<<<<<<< HEAD
    daiSoftVault = protocol.daiSoftVault;
    wethSoftVault = protocol.wethSoftVault;
=======
>>>>>>> 1892170d
    hardVault = protocol.hardVault;
    bCRV = protocol.bCRV;
  });

  beforeEach(async () => {});

  describe('Constructor', () => {
    it('should revert Bank deployment when invalid args provided', async () => {
      const BlueberryBank = await ethers.getContractFactory(CONTRACT_NAMES.BlueberryBank);
      await expect(
        upgrades.deployProxy(BlueberryBank, [ethers.constants.AddressZero, config.address], {
          unsafeAllow: ['delegatecall'],
        })
      ).to.be.revertedWithCustomError(BlueberryBank, 'ZERO_ADDRESS');

      await expect(
        upgrades.deployProxy(BlueberryBank, [oracle.address, ethers.constants.AddressZero], {
          unsafeAllow: ['delegatecall'],
        })
      ).to.be.revertedWithCustomError(BlueberryBank, 'ZERO_ADDRESS');
    });
    it('should initialize states on constructor', async () => {
      const BlueberryBank = await ethers.getContractFactory(CONTRACT_NAMES.BlueberryBank);
      const bank = <BlueberryBank>(
        await upgrades.deployProxy(BlueberryBank, [oracle.address, config.address], { unsafeAllow: ['delegatecall'] })
      );
      await bank.deployed();

      expect(await bank.GENERAL_LOCK()).to.be.equal(1);
      expect(await bank.IN_EXEC_LOCK()).to.be.equal(1);
      expect(await bank.POSITION_ID()).to.be.equal(ethers.constants.MaxUint256);
      expect(await bank.SPELL()).to.be.equal('0x0000000000000000000000000000000000000001');
      expect(await bank.oracle()).to.be.equal(oracle.address);
      expect(await bank.config()).to.be.equal(config.address);
      expect(await bank.nextPositionId()).to.be.equal(1);
      expect(await bank.bankStatus()).to.be.equal(15);
    });
    it('should revert initializing twice', async () => {
      await expect(bank.initialize(oracle.address, config.address)).to.be.revertedWith(
        'Initializable: contract is already initialized'
      );
    });
  });

  describe('Execution', () => {
    const depositAmount = utils.parseUnits('10', 18); // worth of $400
    const borrowAmount = utils.parseUnits('30', 6);
    const iface = new ethers.utils.Interface(SpellABI);
    before(async () => {
      await usdc.approve(bank.address, ethers.constants.MaxUint256);
      await ichi.approve(bank.address, ethers.constants.MaxUint256);
      await mockOracle.setPrice(
        [ICHI],
        [
          BigNumber.from(10).pow(18).mul(5), // $5
        ]
      );
    });
    it('should revert execution to not whitelisted spells', async () => {
      await expect(
        bank.execute(
          0,
          ethers.constants.AddressZero,
          iface.encodeFunctionData('openPositionFarm', [
            {
              strategyId: 0,
              collToken: ICHI,
              borrowToken: USDC,
              collAmount: depositAmount,
              borrowAmount: borrowAmount,
              farmingPoolId: ICHI_VAULT_PID,
            },
          ])
        )
      ).to.be.revertedWithCustomError(bank, 'SPELL_NOT_WHITELISTED');
    });
    it('should revert execution for existing position when given position id is greater than last pos id', async () => {
      const positionId = await bank.nextPositionId();
      await expect(
        bank.execute(
          positionId,
          spell.address,
          iface.encodeFunctionData('openPositionFarm', [
            {
              strategyId: 0,
              collToken: ICHI,
              borrowToken: USDC,
              collAmount: depositAmount,
              borrowAmount: borrowAmount,
              farmingPoolId: ICHI_VAULT_PID,
            },
          ])
        )
      )
        .to.be.revertedWithCustomError(bank, 'BAD_POSITION')
        .withArgs(positionId);
    });
    it('should revert execution for existing position from non-position owner', async () => {
      await bank.execute(
        0,
        spell.address,
        iface.encodeFunctionData('openPositionFarm', [
          {
            strategyId: 0,
            collToken: ICHI,
            borrowToken: USDC,
            collAmount: depositAmount,
            borrowAmount: borrowAmount,
            farmingPoolId: ICHI_VAULT_PID,
          },
        ])
      );

      const positionId = await bank.nextPositionId();
      await expect(
        bank.connect(alice).execute(
          positionId.sub(1),
          spell.address,
          iface.encodeFunctionData('openPositionFarm', [
            {
              strategyId: 0,
              collToken: ICHI,
              borrowToken: USDC,
              collAmount: depositAmount,
              borrowAmount: borrowAmount,
              farmingPoolId: ICHI_VAULT_PID,
            },
          ])
        )
      )
        .to.be.revertedWithCustomError(bank, 'NOT_FROM_OWNER')
        .withArgs(positionId.sub(1), alice.address);
    });
    it('should revert execution for not-whitelisted underlying token lending', async () => {
      await bank.whitelistTokens([ICHI], [false]);
      await expect(
        bank.execute(
          0,
          spell.address,
          iface.encodeFunctionData('openPositionFarm', [
            {
              strategyId: 0,
              collToken: ICHI,
              borrowToken: USDC,
              collAmount: depositAmount,
              borrowAmount: borrowAmount,
              farmingPoolId: ICHI_VAULT_PID,
            },
          ])
        )
      )
        .to.be.revertedWithCustomError(bank, 'TOKEN_NOT_WHITELISTED')
        .withArgs(ICHI);
      await bank.whitelistTokens([ICHI], [true]);
    });
    it('should revert opening execution with non whitelisted debt token', async () => {
      await bank.whitelistTokens([USDC], [false]);
      await expect(
        bank.execute(
          0,
          spell.address,
          iface.encodeFunctionData('openPositionFarm', [
            {
              strategyId: 0,
              collToken: ICHI,
              borrowToken: USDC,
              collAmount: depositAmount,
              borrowAmount: borrowAmount,
              farmingPoolId: ICHI_VAULT_PID,
            },
          ])
        )
      )
        .to.be.revertedWithCustomError(bank, 'TOKEN_NOT_WHITELISTED')
        .withArgs(USDC);
      await bank.whitelistTokens([USDC], [true]);
    });
    it('should revert opening execution for existing position with different debt token', async () => {
      await bank.execute(
        0,
        spell.address,
        iface.encodeFunctionData('openPositionFarm', [
          {
            strategyId: 0,
            collToken: ICHI,
            borrowToken: USDC,
            collAmount: depositAmount,
            borrowAmount: borrowAmount,
            farmingPoolId: ICHI_VAULT_PID,
          },
        ])
      );

      const positionId = await bank.nextPositionId();
      await expect(
        bank.execute(
          positionId.sub(1),
          spell.address,
          iface.encodeFunctionData('openPositionFarm', [
            {
              strategyId: 0,
              collToken: ICHI,
              borrowToken: DAI,
              collAmount: depositAmount,
              borrowAmount: borrowAmount,
              farmingPoolId: ICHI_VAULT_PID,
            },
          ])
        )
      )
        .to.be.revertedWithCustomError(bank, 'INCORRECT_DEBT')
        .withArgs(DAI);
    });
    it('should revert opening execution for existing position with different isolated token', async () => {
      await bank.execute(
        0,
        spell.address,
        iface.encodeFunctionData('openPositionFarm', [
          {
            strategyId: 0,
            collToken: ICHI,
            borrowToken: USDC,
            collAmount: depositAmount,
            borrowAmount: borrowAmount,
            farmingPoolId: ICHI_VAULT_PID,
          },
        ])
      );

      const positionId = await bank.nextPositionId();
      await expect(
        bank.execute(
          positionId.sub(1),
          spell.address,
          iface.encodeFunctionData('openPositionFarm', [
            {
              strategyId: 0,
              collToken: DAI,
              borrowToken: USDC,
              collAmount: depositAmount,
              borrowAmount: borrowAmount,
              farmingPoolId: ICHI_VAULT_PID,
            },
          ])
        )
      )
        .to.be.revertedWithCustomError(bank, 'INCORRECT_UNDERLYING')
        .withArgs(DAI);
    });
    it('should revert opening execution for existing position with different wrapper token', async () => {
      await bank.execute(
        0,
        spell.address,
        iface.encodeFunctionData('openPositionFarm', [
          {
            strategyId: 0,
            collToken: ICHI,
            borrowToken: USDC,
            collAmount: depositAmount,
            borrowAmount: borrowAmount,
            farmingPoolId: ICHI_VAULT_PID,
          },
        ])
      );

      const positionId = await bank.nextPositionId();
      const position = await bank.getPositionInfo(positionId.sub(1));
      await expect(
        bank.execute(
          positionId.sub(1),
          spell.address,
          iface.encodeFunctionData('openPosition', [
            {
              strategyId: 0,
              collToken: ICHI,
              borrowToken: USDC,
              collAmount: depositAmount,
              borrowAmount: borrowAmount,
              farmingPoolId: ICHI_VAULT_PID,
            },
          ])
        )
      )
        .to.be.revertedWithCustomError(bank, 'DIFF_COL_EXIST')
        .withArgs(position.collToken);
    });
    it('should revert direct call to lending, withdrawLend, borrow, repay, putCollateral', async () => {
      await expect(bank.lend(USDC, depositAmount)).to.be.revertedWithCustomError(bank, 'NOT_IN_EXEC');
      await expect(bank.withdrawLend(USDC, depositAmount)).to.be.revertedWithCustomError(bank, 'NOT_IN_EXEC');
      await expect(bank.borrow(USDC, depositAmount)).to.be.revertedWithCustomError(bank, 'NOT_IN_EXEC');
      await expect(bank.repay(USDC, depositAmount)).to.be.revertedWithCustomError(bank, 'NOT_IN_EXEC');
      await expect(bank.putCollateral(USDC, 0, depositAmount)).to.be.revertedWithCustomError(bank, 'NOT_IN_EXEC');
      await expect(bank.takeCollateral(0)).to.be.revertedWithCustomError(bank, 'NOT_IN_EXEC');
    });
    it('should revert execution for not whitelisted wrapper', async () => {
      await bank.whitelistERC1155([wichi.address], false);
      await expect(
        bank.execute(
          0,
          spell.address,
          iface.encodeFunctionData('openPositionFarm', [
            {
              strategyId: 0,
              collToken: ICHI,
              borrowToken: USDC,
              collAmount: depositAmount,
              borrowAmount: borrowAmount,
              farmingPoolId: ICHI_VAULT_PID,
            },
          ])
        )
      )
        .to.be.revertedWithCustomError(bank, 'TOKEN_NOT_WHITELISTED')
        .withArgs(wichi.address);
      await bank.whitelistERC1155([wichi.address], true);
    });
    it('should revert close execution for existing position with different isolated token', async () => {
      await mockOracle.setPrice(
        [ICHI],
        [
          BigNumber.from(10).pow(16).mul(326), // $3.26
        ]
      );
      await bank.execute(
        0,
        spell.address,
        iface.encodeFunctionData('openPosition', [
          {
            strategyId: 0,
            collToken: ICHI,
            borrowToken: USDC,
            collAmount: depositAmount,
            borrowAmount: borrowAmount,
            farmingPoolId: ICHI_VAULT_PID,
          },
        ])
      );

      const positionId = (await bank.nextPositionId()).sub(1);
      const tick = await ichiVault.currentTick();
      TickMath.getSqrtRatioAtTick(tick);
      await usdc.approve(bank.address, ethers.constants.MaxUint256);
      await expect(
        bank.execute(
          positionId,
          spell.address,
          iface.encodeFunctionData('closePosition', [
            {
              strategyId: 0,
              collToken: DAI,
              borrowToken: USDC,
              amountRepay: ethers.constants.MaxUint256,
              amountPosRemove: ethers.constants.MaxUint256,
              amountShareWithdraw: ethers.constants.MaxUint256,
              amountOutMin: 1,
              amountToSwap: 0,
              swapData: '0x',
            },
          ])
        )
      )
        .to.be.revertedWithCustomError(bank, 'INVALID_UTOKEN')
        .withArgs(DAI);
    });
    it('should revert close execution for existing position with different debt token', async () => {
      await bank.execute(
        0,
        spell.address,
        iface.encodeFunctionData('openPosition', [
          {
            strategyId: 0,
            collToken: ICHI,
            borrowToken: USDC,
            collAmount: depositAmount,
            borrowAmount: borrowAmount,
            farmingPoolId: ICHI_VAULT_PID,
          },
        ])
      );

      const positionId = (await bank.nextPositionId()).sub(1);
      const tick = await ichiVault.currentTick();
      TickMath.getSqrtRatioAtTick(tick);
      await usdc.approve(bank.address, ethers.constants.MaxUint256);
      await mockOracle.setPrice(
        [ICHI],
        [
          BigNumber.from(10).pow(16).mul(350), // $3.5
        ]
      );

      await expect(
        bank.execute(
          positionId,
          spell.address,
          iface.encodeFunctionData('closePosition', [
            {
              strategyId: 0,
              collToken: ICHI,
              borrowToken: ICHI,
              amountRepay: ethers.constants.MaxUint256,
              amountPosRemove: ethers.constants.MaxUint256,
              amountShareWithdraw: ethers.constants.MaxUint256,
              amountOutMin: 1,
              amountToSwap: 0,
              swapData: '0x',
            },
          ])
        )
      )
        .to.be.revertedWithCustomError(bank, 'INCORRECT_DEBT')
        .withArgs(ICHI);
    });
    it('should revert close execution for for not whitelisted debt token', async () => {
      await mockOracle.setPrice(
        [ICHI],
        [
          BigNumber.from(10).pow(16).mul(326), // $3.26
        ]
      );
      await bank.execute(
        0,
        spell.address,
        iface.encodeFunctionData('openPosition', [
          {
            strategyId: 0,
            collToken: ICHI,
            borrowToken: USDC,
            collAmount: depositAmount,
            borrowAmount: borrowAmount,
            farmingPoolId: ICHI_VAULT_PID,
          },
        ])
      );

      await bank.whitelistTokens([USDC], [false]);
      const positionId = (await bank.nextPositionId()).sub(1);
      const tick = await ichiVault.currentTick();
      TickMath.getSqrtRatioAtTick(tick);
      await usdc.approve(bank.address, ethers.constants.MaxUint256);
      await expect(
        bank.execute(
          positionId,
          spell.address,
          iface.encodeFunctionData('closePosition', [
            {
              strategyId: 0,
              collToken: ICHI,
              borrowToken: USDC,
              amountRepay: ethers.constants.MaxUint256,
              amountPosRemove: ethers.constants.MaxUint256,
              amountShareWithdraw: ethers.constants.MaxUint256,
              amountOutMin: 1,
              amountToSwap: 0,
              swapData: '0x',
            },
          ])
        )
      )
        .to.be.revertedWithCustomError(bank, 'TOKEN_NOT_WHITELISTED')
        .withArgs(USDC);
      await bank.whitelistTokens([USDC], [true]);
    });
    it('should be able to increase position by putting more coll, debt', async () => {
      await bank.execute(
        0,
        spell.address,
        iface.encodeFunctionData('openPosition', [
          {
            strategyId: 0,
            collToken: ICHI,
            borrowToken: USDC,
            collAmount: depositAmount,
            borrowAmount: borrowAmount,
            farmingPoolId: ICHI_VAULT_PID,
          },
        ])
      );
      const positionId = (await bank.nextPositionId()).sub(1);
      await bank.execute(
        positionId,
        spell.address,
        iface.encodeFunctionData('openPosition', [
          {
            strategyId: 0,
            collToken: ICHI,
            borrowToken: USDC,
            collAmount: depositAmount,
            borrowAmount: borrowAmount,
            farmingPoolId: ICHI_VAULT_PID,
          },
        ])
      );
    });
  });
  describe('Liquidation', () => {
    const depositAmount = utils.parseUnits('100', 18); // worth of $400
    const borrowAmount = utils.parseUnits('300', 6);
    const iface = new ethers.utils.Interface(SpellABI);
    let positionId: BigNumber;

    beforeEach(async () => {
      await mockOracle.setPrice(
        [ICHI],
        [
          BigNumber.from(10).pow(18).mul(5), // $5
        ]
      );
      await usdc.approve(bank.address, ethers.constants.MaxUint256);
      await ichi.approve(bank.address, ethers.constants.MaxUint256);
      await bank.execute(
        0,
        spell.address,
        iface.encodeFunctionData('openPositionFarm', [
          {
            strategyId: 0,
            collToken: ICHI,
            borrowToken: USDC,
            collAmount: depositAmount,
            borrowAmount: borrowAmount,
            farmingPoolId: ICHI_VAULT_PID,
          },
        ])
      );
      positionId = (await bank.nextPositionId()).sub(1);
    });
    it('should revert liquidation when repay is not allowed', async () => {
      const liqAmount = utils.parseUnits('100', 6);
      await bank.setBankStatus(13);
      await expect(bank.connect(alice).liquidate(1, USDC, liqAmount)).to.be.revertedWithCustomError(
        bank,
        'REPAY_NOT_ALLOWED'
      );
      await bank.setBankStatus(15);
    });
    it('should revert liquidation when zero amount given', async () => {
      await expect(bank.connect(alice).liquidate(1, USDC, 0)).to.be.revertedWithCustomError(bank, 'ZERO_AMOUNT');
    });
    it('should revert liquidation when the pos is not liquidatable', async () => {
      const liqAmount = utils.parseUnits('100', 6);
      expect(await bank.callStatic.isLiquidatable(1)).to.be.false;
      await expect(bank.connect(alice).liquidate(1, USDC, liqAmount))
        .to.be.revertedWithCustomError(bank, 'NOT_LIQUIDATABLE')
        .withArgs(1);
    });
    it('should revert when repayAllowed is not warmed up', async () => {
      await evm_mine_blocks(10);
      await ichiVault.rebalance(-260400, -260200, -260800, -260600, 0);
      let positionInfo = await bank.getPositionInfo(positionId);
      let debtValue = await bank.callStatic.getDebtValue(positionId);
      let positionValue = await bank.callStatic.getPositionValue(positionId);
      let risk = await bank.callStatic.getPositionRisk(positionId);
      console.log('Debt Value:', utils.formatUnits(debtValue));
      console.log('Position Value:', utils.formatUnits(positionValue));
      console.log('Position Risk:', utils.formatUnits(risk, 2), '%');
      console.log('Position Size:', utils.formatUnits(positionInfo.collateralSize));

      const pendingIchi = await ichiFarm.pendingIchi(ICHI_VAULT_PID, wichi.address);
      console.log('Pending ICHI:', utils.formatUnits(pendingIchi, 9));
      await ichiV1.transfer(ichiFarm.address, pendingIchi.mul(100));
      await ichiFarm.updatePool(ICHI_VAULT_PID);

      console.log('===ICHI token dumped from $5 to $0.1===');
      await mockOracle.setPrice(
        [ICHI],
        [
          BigNumber.from(10).pow(17).mul(5), // $0.5
        ]
      );
      positionInfo = await bank.getPositionInfo(positionId);
      debtValue = await bank.callStatic.getDebtValue(positionId);
      positionValue = await bank.callStatic.getPositionValue(positionId);
      risk = await bank.callStatic.getPositionRisk(positionId);
      console.log('Cur Pos:', positionInfo);
      console.log('Debt Value:', utils.formatUnits(debtValue));
      console.log('Position Value:', utils.formatUnits(positionValue));
      console.log('Position Risk:', utils.formatUnits(risk, 2), '%');
      console.log('Position Size:', utils.formatUnits(positionInfo.collateralSize));

      console.log('Is Liquidatable:', await bank.callStatic.isLiquidatable(positionId));
      expect(await bank.callStatic.isLiquidatable(positionId)).to.be.true;

      console.log('===Portion Liquidated===');
      const liqAmount = utils.parseUnits('100', 6);
      await usdc.connect(alice).approve(bank.address, liqAmount);
      await expect(bank.connect(alice).liquidate(positionId, USDC, liqAmount)).to.be.revertedWithCustomError(
        bank,
        'REPAY_ALLOW_NOT_WARMED_UP'
      );
    });
    it('should be able to liquidate the position when repayAllowed is warmed up => (OV - PV)/CV = LT', async () => {
      await evm_increaseTime(4 * 3600);
      await evm_mine_blocks(10);
      await ichiVault.rebalance(-260400, -260200, -260800, -260600, 0);
      let positionInfo = await bank.getPositionInfo(positionId);
      let debtValue = await bank.callStatic.getDebtValue(positionId);
      let positionValue = await bank.callStatic.getPositionValue(positionId);
      let risk = await bank.callStatic.getPositionRisk(positionId);
      console.log('Debt Value:', utils.formatUnits(debtValue));
      console.log('Position Value:', utils.formatUnits(positionValue));
      console.log('Position Risk:', utils.formatUnits(risk, 2), '%');
      console.log('Position Size:', utils.formatUnits(positionInfo.collateralSize));

      const pendingIchi = await ichiFarm.pendingIchi(ICHI_VAULT_PID, wichi.address);
      console.log('Pending ICHI:', utils.formatUnits(pendingIchi, 9));
      await ichiV1.transfer(ichiFarm.address, pendingIchi.mul(100));
      await ichiFarm.updatePool(ICHI_VAULT_PID);

      console.log('===ICHI token dumped from $5 to $0.1===');
      await mockOracle.setPrice(
        [ICHI],
        [
          BigNumber.from(10).pow(17).mul(5), // $0.5
        ]
      );
      positionInfo = await bank.getPositionInfo(positionId);
      debtValue = await bank.callStatic.getDebtValue(positionId);
      positionValue = await bank.callStatic.getPositionValue(positionId);
      risk = await bank.callStatic.getPositionRisk(positionId);
      console.log('Cur Pos:', positionInfo);
      console.log('Debt Value:', utils.formatUnits(debtValue));
      console.log('Position Value:', utils.formatUnits(positionValue));
      console.log('Position Risk:', utils.formatUnits(risk, 2), '%');
      console.log('Position Size:', utils.formatUnits(positionInfo.collateralSize));

      expect(await bank.callStatic.isLiquidatable(positionId)).to.be.true;
      console.log('Is Liquidatable:', await bank.callStatic.isLiquidatable(positionId));

      console.log('===Portion Liquidated===');
      const liqAmount = utils.parseUnits('100', 6);
      await usdc.connect(alice).approve(bank.address, liqAmount);
      await expect(bank.connect(alice).liquidate(positionId, USDC, liqAmount)).to.be.emit(bank, 'Liquidate');

      positionInfo = await bank.getPositionInfo(positionId);
      debtValue = await bank.callStatic.getDebtValue(positionId);
      positionValue = await bank.callStatic.getPositionValue(positionId);
      risk = await bank.callStatic.getPositionRisk(positionId);
      console.log('Cur Pos:', positionInfo);
      console.log('Debt Value:', utils.formatUnits(debtValue));
      console.log('Position Value:', utils.formatUnits(positionValue));
      console.log('Position Risk:', utils.formatUnits(risk, 2), '%');
      console.log('Position Size:', utils.formatUnits(positionInfo.collateralSize));

      const colToken = await ethers.getContractAt('ERC1155Upgradeable', positionInfo.collToken);
      const uVToken = await ethers.getContractAt('ERC20Upgradeable', ichiSoftVault.address);
      console.log(
        "Liquidator's Position Balance:",
        utils.formatUnits(await colToken.balanceOf(alice.address, positionInfo.collId))
      );
      console.log("Liquidator's Collateral Balance:", utils.formatUnits(await uVToken.balanceOf(alice.address)));

      console.log('===Full Liquidate===');
      await usdc.connect(alice).approve(bank.address, ethers.constants.MaxUint256);
      await expect(bank.connect(alice).liquidate(positionId, USDC, ethers.constants.MaxUint256)).to.be.emit(
        bank,
        'Liquidate'
      );

      positionInfo = await bank.getPositionInfo(positionId);
      debtValue = await bank.callStatic.getDebtValue(positionId);
      positionValue = await bank.callStatic.getPositionValue(positionId);
      risk = await bank.callStatic.getPositionRisk(positionId);
      const collateralBalance = await colToken.balanceOf(alice.address, positionInfo.collId);
      console.log('Cur Pos:', positionInfo);
      console.log('Debt Value:', utils.formatUnits(debtValue));
      console.log('Position Value:', utils.formatUnits(positionValue));
      console.log('Position Risk:', utils.formatUnits(risk, 2), '%');
      console.log('Position Size:', utils.formatUnits(positionInfo.collateralSize));
      console.log("Liquidator's Position Balance:", collateralBalance);
      console.log("Liquidator's Collateral Balance:", await uVToken.balanceOf(alice.address));

      const beforeIchiBalance = await ichi.balanceOf(alice.address);
      await wichi.connect(alice).burn(positionInfo.collId, ethers.constants.MaxUint256);
      const afterIchiBalance = await ichi.balanceOf(alice.address);
      console.log("Liquidator's ICHI Balance:", utils.formatUnits(afterIchiBalance.sub(beforeIchiBalance), 18));

      const lpBalance = await ichiVault.balanceOf(alice.address);
      await ichiVault.connect(alice).withdraw(lpBalance, alice.address);
    });
    it('should be able to maintain the position to get rid of liquidation', async () => {
      await ichiVault.rebalance(-260400, -260200, -260800, -260600, 0);
      let risk = await bank.callStatic.getPositionRisk(positionId);
      console.log('Position Risk:', risk);

      await mockOracle.setPrice(
        [ICHI],
        [
          BigNumber.from(10).pow(17).mul(6), // $0.6
        ]
      );
      risk = await bank.callStatic.getPositionRisk(positionId);
      console.log('Position Risk:', risk);
      console.log(
        'Liquidity Threshold:',
        (await bank.banks((await bank.positions(positionId)).underlyingToken)).liqThreshold
      );
      expect(await bank.callStatic.isLiquidatable(positionId)).to.be.true;
      console.log('Is Liquidatable:', await bank.callStatic.isLiquidatable(positionId));

      await bank.execute(
        positionId,
        spell.address,
        iface.encodeFunctionData('increasePosition', [ICHI, depositAmount.div(2)])
      );

      risk = await bank.callStatic.getPositionRisk(positionId);
      console.log('Position Risk:', risk);
      expect(await bank.callStatic.isLiquidatable(positionId)).to.be.false;
    });
    it('should revert execution when it is liquidateable after execution', async () => {
      await mockOracle.setPrice(
        [ICHI],
        [
          BigNumber.from(10).pow(17).mul(1), // $0.1
        ]
      );
      await expect(
        bank.execute(
          positionId,
          spell.address,
          iface.encodeFunctionData('increasePosition', [ICHI, depositAmount.div(3)])
        )
      ).to.be.revertedWithCustomError(bank, 'INSUFFICIENT_COLLATERAL');
    });
  });

  describe('Misc', () => {
    describe('Owner', () => {
      it('should be able to whitelist spells', async () => {
        await expect(
          bank.connect(alice).whitelistSpells([admin.address, alice.address], [true, true])
        ).to.be.revertedWith('Ownable: caller is not the owner');
        await expect(bank.whitelistSpells([admin.address], [true, true])).to.be.revertedWithCustomError(
          bank,
          'INPUT_ARRAY_MISMATCH'
        );

        await expect(
          bank.whitelistSpells([admin.address, constants.AddressZero], [true, true])
        ).to.be.revertedWithCustomError(bank, 'ZERO_ADDRESS');

        expect(await bank.whitelistedSpells(admin.address)).to.be.false;
        await bank.whitelistSpells([admin.address], [true]);
        expect(await bank.whitelistedSpells(admin.address)).to.be.true;
        await bank.whitelistSpells([admin.address], [false]);
        expect(await bank.whitelistedSpells(admin.address)).to.be.false;
      });
      it('should be able to whitelist standard ERC20 tokens', async () => {
        await expect(bank.connect(alice).whitelistTokens([WETH], [true])).to.be.revertedWith(
          'Ownable: caller is not the owner'
        );

        await expect(bank.whitelistTokens([WETH, ICHI], [true])).to.be.revertedWithCustomError(
          bank,
          'INPUT_ARRAY_MISMATCH'
        );

        await expect(bank.whitelistTokens([ADDRESS.CRV], [true]))
          .to.be.revertedWithCustomError(bank, 'ORACLE_NOT_SUPPORT')
          .withArgs(ADDRESS.CRV);

        await bank.whitelistTokens([WETH, ICHI], [true, true]);
        expect(await bank.whitelistedTokens(WETH)).to.be.true;
        expect(await bank.whitelistedTokens(ICHI)).to.be.true;

        await bank.whitelistTokens([WETH, ICHI], [false, false]);
        expect(await bank.whitelistedTokens(WETH)).to.be.false;
        expect(await bank.whitelistedTokens(ICHI)).to.be.false;

        await bank.whitelistTokens([WETH, ICHI], [true, true]);
        expect(await bank.whitelistedTokens(WETH)).to.be.true;
        expect(await bank.whitelistedTokens(ICHI)).to.be.true;
      });
      it('should be able to whitelist ERC1155 tokens', async () => {
        await expect(bank.connect(alice).whitelistERC1155([werc20.address], true)).to.be.revertedWith(
          'Ownable: caller is not the owner'
        );

        await expect(bank.whitelistERC1155([ethers.constants.AddressZero], true)).to.be.revertedWithCustomError(
          bank,
          'ZERO_ADDRESS'
        );

        await bank.whitelistERC1155([werc20.address], true);
        expect(await bank.whitelistedWrappedTokens(werc20.address)).to.be.true;

        await bank.whitelistERC1155([werc20.address], false);
        expect(await bank.whitelistedWrappedTokens(werc20.address)).to.be.false;

        await bank.whitelistERC1155([werc20.address], true);
        expect(await bank.whitelistedWrappedTokens(werc20.address)).to.be.true;
      });
      it('should be able to add bank', async () => {
        await expect(
          bank.connect(alice).addBank(USDC, usdcSoftVault.address, hardVault.address, 9000)
        ).to.be.revertedWith('Ownable: caller is not the owner');

        await expect(bank.addBank(ethers.constants.AddressZero, usdcSoftVault.address, hardVault.address, 9000))
          .to.be.revertedWithCustomError(bank, 'TOKEN_NOT_WHITELISTED')
          .withArgs(ethers.constants.AddressZero);
        await expect(
          bank.addBank(USDC, ethers.constants.AddressZero, hardVault.address, 9000)
        ).to.be.revertedWithCustomError(bank, 'ZERO_ADDRESS');
        await expect(
          bank.addBank(USDC, usdcSoftVault.address, ethers.constants.AddressZero, 9000)
        ).to.be.revertedWithCustomError(bank, 'ZERO_ADDRESS');
        await expect(bank.addBank(USDC, usdcSoftVault.address, hardVault.address, 7000))
          .to.be.revertedWithCustomError(bank, 'LIQ_THRESHOLD_TOO_LOW')
          .withArgs(7000);
        await expect(bank.addBank(USDC, usdcSoftVault.address, hardVault.address, 12000))
          .to.be.revertedWithCustomError(bank, 'LIQ_THRESHOLD_TOO_HIGH')
          .withArgs(12000);

        await expect(bank.addBank(USDC, usdcSoftVault.address, hardVault.address, 9000)).to.be.revertedWithCustomError(
          bank,
          'BTOKEN_ALREADY_ADDED'
        );

        const SoftVault = await ethers.getContractFactory(CONTRACT_NAMES.SoftVault);
        const crvSoftVault = <SoftVault>await upgrades.deployProxy(
          SoftVault,
          [config.address, bCRV.address, 'Interest Bearing CRV', 'ibCRV'],
          {
            unsafeAllow: ['delegatecall'],
          }
        );
        await crvSoftVault.deployed();

        await expect(bank.addBank(USDC, crvSoftVault.address, hardVault.address, 9000)).to.be.revertedWithCustomError(
          bank,
          'BANK_ALREADY_LISTED'
        );
      });
<<<<<<< HEAD
      it("should be able to modify bank", async () => {
        await expect(
          bank
            .connect(alice)
            .modifyBank(0, USDC, usdcSoftVault.address, hardVault.address, 9000)
        ).to.be.revertedWith("Ownable: caller is not the owner");

        await expect(
          bank.modifyBank(
            0,
            ethers.constants.AddressZero,
            usdcSoftVault.address,
            hardVault.address,
            9000
          )
        )
          .to.be.revertedWithCustomError(bank, "TOKEN_NOT_WHITELISTED")
          .withArgs(ethers.constants.AddressZero);
        await expect(
          bank.modifyBank(
            0,
            USDC,
            ethers.constants.AddressZero,
            hardVault.address,
            9000
          )
        ).to.be.revertedWithCustomError(bank, "ZERO_ADDRESS");
        await expect(
          bank.modifyBank(
            0,
            USDC,
            usdcSoftVault.address,
            ethers.constants.AddressZero,
            9000
          )
        ).to.be.revertedWithCustomError(bank, "ZERO_ADDRESS");
        await expect(
          bank.modifyBank(0, USDC, usdcSoftVault.address, hardVault.address, 7000)
        )
          .to.be.revertedWithCustomError(bank, "LIQ_THRESHOLD_TOO_LOW")
          .withArgs(7000);
        await expect(
          bank.modifyBank(0, USDC, usdcSoftVault.address, hardVault.address, 12000)
        )
          .to.be.revertedWithCustomError(bank, "LIQ_THRESHOLD_TOO_HIGH")
          .withArgs(12000);
        await expect(
          bank.modifyBank(4, WETH, wethSoftVault.address, hardVault.address, 9000)
        ).to.be.revertedWithCustomError(bank, "BANK_NOT_EXIST");
      });
      it("should be able to set bank status", async () => {
=======
      it('should be able to set bank status', async () => {
>>>>>>> 1892170d
        await mockOracle.setPrice([ICHI], [BigNumber.from(10).pow(18).mul(5)]);
        await expect(bank.connect(alice).setBankStatus(0)).to.be.revertedWith('Ownable: caller is not the owner');

        await bank.setBankStatus(0);
        expect(await bank.isBorrowAllowed()).to.be.false;
        expect(await bank.isRepayAllowed()).to.be.false;
        expect(await bank.isLendAllowed()).to.be.false;

        const iface = new ethers.utils.Interface(SpellABI);
        const depositAmount = utils.parseUnits('100', 18);
        const borrowAmount = utils.parseUnits('300', 6);
        await ichi.approve(bank.address, ethers.constants.MaxUint256);

        await expect(
          bank.execute(
            0,
            spell.address,
            iface.encodeFunctionData('openPosition', [
              {
                strategyId: 0,
                collToken: ICHI,
                borrowToken: USDC,
                collAmount: depositAmount,
                borrowAmount: borrowAmount,
                farmingPoolId: 0,
              },
            ])
          )
        ).to.be.revertedWithCustomError(bank, 'LEND_NOT_ALLOWED');

        await bank.setBankStatus(4);
        expect(await bank.isBorrowAllowed()).to.be.false;
        expect(await bank.isRepayAllowed()).to.be.false;
        expect(await bank.isLendAllowed()).to.be.true;

        await expect(
          bank.execute(
            0,
            spell.address,
            iface.encodeFunctionData('openPosition', [
              {
                strategyId: 0,
                collToken: ICHI,
                borrowToken: USDC,
                collAmount: depositAmount,
                borrowAmount: borrowAmount,
                farmingPoolId: 0,
              },
            ])
          )
        ).to.be.revertedWithCustomError(bank, 'BORROW_NOT_ALLOWED');

        await bank.setBankStatus(7);
        await bank.execute(
          0,
          spell.address,
          iface.encodeFunctionData('openPosition', [
            {
              strategyId: 0,
              collToken: ICHI,
              borrowToken: USDC,
              collAmount: depositAmount,
              borrowAmount: borrowAmount,
              farmingPoolId: 0,
            },
          ])
        );
        const positionId = (await bank.nextPositionId()).sub(1);
        const tick = await ichiVault.currentTick();
        TickMath.getSqrtRatioAtTick(tick);
        await ichi.approve(bank.address, ethers.constants.MaxUint256);

        await mockOracle.setPrice(
          [ICHI],
          [
            BigNumber.from(10).pow(16).mul(326), // $3.26
          ]
        );
        await expect(
          bank.execute(
            positionId,
            spell.address,
            iface.encodeFunctionData('closePosition', [
              {
                strategyId: 0,
                collToken: ICHI,
                borrowToken: USDC,
                amountRepay: ethers.constants.MaxUint256,
                amountPosRemove: ethers.constants.MaxUint256,
                amountShareWithdraw: ethers.constants.MaxUint256,
                amountOutMin: 1,
                amountToSwap: 0,
                swapData: '0x',
              },
            ])
          )
        ).to.be.revertedWithCustomError(bank, 'WITHDRAW_LEND_NOT_ALLOWED');

        await bank.setBankStatus(13);
        await expect(
          bank.execute(
            positionId,
            spell.address,
            iface.encodeFunctionData('closePosition', [
              {
                strategyId: 0,
                collToken: ICHI,
                borrowToken: USDC,
                amountRepay: ethers.constants.MaxUint256,
                amountPosRemove: ethers.constants.MaxUint256,
                amountShareWithdraw: ethers.constants.MaxUint256,
                amountOutMin: 1,
                amountToSwap: 0,
                swapData: '0x',
              },
            ])
          )
        ).to.be.revertedWithCustomError(bank, 'REPAY_NOT_ALLOWED');
      });
    });
    describe('Accrue', () => {
      it('anyone can call accrue functions by tokens', async () => {
        await expect(bank.accrue(ADDRESS.SUSHI))
          .to.be.revertedWithCustomError(bank, 'BANK_NOT_LISTED')
          .withArgs(ADDRESS.SUSHI);

        await bank.accrueAll([USDC, ICHI]);
      });
    });
    describe('View functions', async () => {
      it('should revert EXECUTOR call when the bank is not under execution', async () => {
        await expect(bank.EXECUTOR()).to.be.revertedWithCustomError(bank, 'NOT_UNDER_EXECUTION');
      });
      it('should be able to check if the oracle support the token', async () => {
        expect(await oracle.callStatic.isTokenSupported(ADDRESS.CRV)).to.be.false;
      });
      it('should revert getCurrentPositionInfo when not in exec', async () => {
        await expect(bank.getCurrentPositionInfo())
          .to.be.revertedWithCustomError(bank, 'BAD_POSITION')
          .withArgs(ethers.constants.MaxUint256);
      });
      it('should not reverted getPositionValue view function call when reward token oracle route is set wrongly', async () => {
        const depositAmount = utils.parseUnits('100', 18);
        const borrowAmount = utils.parseUnits('300', 6);
        const iface = new ethers.utils.Interface(SpellABI);

        await usdc.approve(bank.address, ethers.constants.MaxUint256);
        await ichi.approve(bank.address, ethers.constants.MaxUint256);
        await bank.execute(
          0,
          spell.address,
          iface.encodeFunctionData('openPositionFarm', [
            {
              strategyId: 0,
              collToken: ICHI,
              borrowToken: USDC,
              collAmount: depositAmount,
              borrowAmount: borrowAmount,
              farmingPoolId: ICHI_VAULT_PID,
            },
          ])
        );

        // set ICHI token oracle route wrongly
        oracle.setRoutes([ICHI], [ICHI]);

        const positionId = (await bank.nextPositionId()).sub(1);
        const positionValue = await bank.callStatic.getPositionValue(positionId);
        expect(positionValue).to.be.gte(BigNumber.from(0));

        // set ICHI token oracle route correctly
        oracle.setRoutes([ICHI], [mockOracle.address]);
      });
    });
  });
});<|MERGE_RESOLUTION|>--- conflicted
+++ resolved
@@ -52,11 +52,6 @@
   let config: ProtocolConfig;
   let usdcSoftVault: SoftVault;
   let ichiSoftVault: SoftVault;
-<<<<<<< HEAD
-  let daiSoftVault: SoftVault;
-  let wethSoftVault: SoftVault;
-=======
->>>>>>> 1892170d
   let hardVault: HardVault;
   let ichiFarm: MockIchiFarm;
   let ichiVault: MockIchiVault;
@@ -83,11 +78,6 @@
     mockOracle = protocol.mockOracle;
     usdcSoftVault = protocol.usdcSoftVault;
     ichiSoftVault = protocol.ichiSoftVault;
-<<<<<<< HEAD
-    daiSoftVault = protocol.daiSoftVault;
-    wethSoftVault = protocol.wethSoftVault;
-=======
->>>>>>> 1892170d
     hardVault = protocol.hardVault;
     bCRV = protocol.bCRV;
   });
@@ -921,61 +911,7 @@
           'BANK_ALREADY_LISTED'
         );
       });
-<<<<<<< HEAD
-      it("should be able to modify bank", async () => {
-        await expect(
-          bank
-            .connect(alice)
-            .modifyBank(0, USDC, usdcSoftVault.address, hardVault.address, 9000)
-        ).to.be.revertedWith("Ownable: caller is not the owner");
-
-        await expect(
-          bank.modifyBank(
-            0,
-            ethers.constants.AddressZero,
-            usdcSoftVault.address,
-            hardVault.address,
-            9000
-          )
-        )
-          .to.be.revertedWithCustomError(bank, "TOKEN_NOT_WHITELISTED")
-          .withArgs(ethers.constants.AddressZero);
-        await expect(
-          bank.modifyBank(
-            0,
-            USDC,
-            ethers.constants.AddressZero,
-            hardVault.address,
-            9000
-          )
-        ).to.be.revertedWithCustomError(bank, "ZERO_ADDRESS");
-        await expect(
-          bank.modifyBank(
-            0,
-            USDC,
-            usdcSoftVault.address,
-            ethers.constants.AddressZero,
-            9000
-          )
-        ).to.be.revertedWithCustomError(bank, "ZERO_ADDRESS");
-        await expect(
-          bank.modifyBank(0, USDC, usdcSoftVault.address, hardVault.address, 7000)
-        )
-          .to.be.revertedWithCustomError(bank, "LIQ_THRESHOLD_TOO_LOW")
-          .withArgs(7000);
-        await expect(
-          bank.modifyBank(0, USDC, usdcSoftVault.address, hardVault.address, 12000)
-        )
-          .to.be.revertedWithCustomError(bank, "LIQ_THRESHOLD_TOO_HIGH")
-          .withArgs(12000);
-        await expect(
-          bank.modifyBank(4, WETH, wethSoftVault.address, hardVault.address, 9000)
-        ).to.be.revertedWithCustomError(bank, "BANK_NOT_EXIST");
-      });
-      it("should be able to set bank status", async () => {
-=======
       it('should be able to set bank status', async () => {
->>>>>>> 1892170d
         await mockOracle.setPrice([ICHI], [BigNumber.from(10).pow(18).mul(5)]);
         await expect(bank.connect(alice).setBankStatus(0)).to.be.revertedWith('Ownable: caller is not the owner');
 
