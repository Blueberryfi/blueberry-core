import { SignerWithAddress } from "@nomiclabs/hardhat-ethers/signers";
import chai, { expect } from "chai";
import { BigNumber, utils } from "ethers";
import { ethers } from "hardhat";
import { ADDRESS, CONTRACT_NAMES } from "../../constant";
import { MockOracle, UniswapV3AdapterOracle } from "../../typechain-types";

describe("Uniswap V3 Oracle", () => {
  let admin: SignerWithAddress;
  let alice: SignerWithAddress;

  let mockOracle: MockOracle;
  let uniswapV3Oracle: UniswapV3AdapterOracle;

  before(async () => {
    [admin, alice] = await ethers.getSigners();

    const LinkedLibFactory = await ethers.getContractFactory("UniV3WrappedLib");
    const LibInstance = await LinkedLibFactory.deploy();
    console.log("Uni V3 Lib Wrapper:", LibInstance.address);
    const MockOracle = await ethers.getContractFactory(
      CONTRACT_NAMES.MockOracle
    );
    mockOracle = <MockOracle>await MockOracle.deploy();
    await mockOracle.deployed();

    const UniswapV3AdapterOracle = await ethers.getContractFactory(
      CONTRACT_NAMES.UniswapV3AdapterOracle,
      {
        libraries: {
<<<<<<< HEAD
          Univ3WrappedLibContainer: LibInstance.address,
=======
          UniV3WrappedLibContainer: LibInstance.address,
>>>>>>> a8d9aec9
        },
      }
    );
    uniswapV3Oracle = <UniswapV3AdapterOracle>(
      await UniswapV3AdapterOracle.deploy(mockOracle.address)
    );
    await uniswapV3Oracle.deployed();
  });

  describe("Owner", () => {
    it("should be able to set stable pools", async () => {
      await expect(
        uniswapV3Oracle
          .connect(alice)
          .setStablePools(
            [ADDRESS.UNI, ADDRESS.ICHI],
            [ADDRESS.UNI_V3_UNI_USDC, ADDRESS.UNI_V3_ICHI_USDC]
          )
      ).to.be.revertedWith("Ownable: caller is not the owner");

      await expect(
        uniswapV3Oracle.setStablePools(
          [ADDRESS.UNI],
          [ADDRESS.UNI_V3_UNI_USDC, ADDRESS.UNI_V3_ICHI_USDC]
        )
      ).to.be.revertedWithCustomError(uniswapV3Oracle, "INPUT_ARRAY_MISMATCH");

      await expect(
        uniswapV3Oracle.setStablePools(
          [ADDRESS.UNI, ethers.constants.AddressZero],
          [ADDRESS.UNI_V3_UNI_USDC, ADDRESS.UNI_V3_ICHI_USDC]
        )
      ).to.be.revertedWithCustomError(uniswapV3Oracle, "ZERO_ADDRESS");

      await expect(
        uniswapV3Oracle.setStablePools(
          [ADDRESS.UNI, ADDRESS.ICHI],
          [ADDRESS.UNI_V3_UNI_USDC, ethers.constants.AddressZero]
        )
      ).to.be.revertedWithCustomError(uniswapV3Oracle, "ZERO_ADDRESS");

      await expect(
        uniswapV3Oracle.setStablePools([ADDRESS.CRV], [ADDRESS.UNI_V3_UNI_USDC])
      )
        .to.be.revertedWithCustomError(uniswapV3Oracle, "NO_STABLEPOOL")
        .withArgs(ADDRESS.UNI_V3_UNI_USDC);

      await expect(
        uniswapV3Oracle.setStablePools(
          [ADDRESS.UNI, ADDRESS.ICHI],
          [ADDRESS.UNI_V3_UNI_USDC, ADDRESS.UNI_V3_ICHI_USDC]
        )
      ).to.be.emit(uniswapV3Oracle, "SetPoolStable");

      const stablePool = await uniswapV3Oracle.stablePools(ADDRESS.UNI);
      expect(stablePool).to.be.equal(ADDRESS.UNI_V3_UNI_USDC);
    });
    it("should be able to set times ago", async () => {
      await expect(
        uniswapV3Oracle
          .connect(alice)
          .setTimeGap([ADDRESS.UNI, ADDRESS.ICHI], [3600, 3600])
      ).to.be.revertedWith("Ownable: caller is not the owner");

      await expect(
        uniswapV3Oracle.setTimeGap(
          [ADDRESS.UNI, ADDRESS.ICHI],
          [3600, 3600, 3600]
        )
      ).to.be.revertedWithCustomError(uniswapV3Oracle, "INPUT_ARRAY_MISMATCH");

      await expect(
        uniswapV3Oracle.setTimeGap(
          [ADDRESS.UNI, ethers.constants.AddressZero],
          [3600, 3600]
        )
      ).to.be.revertedWithCustomError(uniswapV3Oracle, "ZERO_ADDRESS");

      await expect(
        uniswapV3Oracle.setTimeGap([ADDRESS.UNI, ADDRESS.ICHI], [3600, 5])
      )
        .to.be.revertedWithCustomError(uniswapV3Oracle, "TOO_LOW_MEAN")
        .withArgs(5);

      await expect(
        uniswapV3Oracle.setTimeGap([ADDRESS.UNI, ADDRESS.ICHI], [3600, 3600])
      ).to.be.emit(uniswapV3Oracle, "SetTimeGap");

      expect(await uniswapV3Oracle.timeGaps(ADDRESS.UNI)).to.be.equal(3600);
    });
  });

  describe("Price Feeds", () => {
    beforeEach(async () => {
      await mockOracle.setPrice(
        [ADDRESS.USDC],
        [BigNumber.from(10).pow(18)] // $1
      );
      await uniswapV3Oracle.setStablePools(
        [ADDRESS.UNI, ADDRESS.ICHI, ADDRESS.CRV],
        [
          ADDRESS.UNI_V3_UNI_USDC,
          ADDRESS.UNI_V3_ICHI_USDC,
          ADDRESS.UNI_V3_USDC_CRV,
        ]
      );
      await uniswapV3Oracle.setTimeGap(
        [ADDRESS.UNI, ADDRESS.ICHI, ADDRESS.CRV],
        [3600, 3600, 3600] // timeAgo - 1 hour
      );
    });

    it("should revert when mean time is not set", async () => {
      await expect(uniswapV3Oracle.callStatic.getPrice(ADDRESS.USDC))
        .to.be.revertedWithCustomError(uniswapV3Oracle, "NO_MEAN")
        .withArgs(ADDRESS.USDC);
    });
    it("should revert when stable pool is not set", async () => {
      await uniswapV3Oracle.setTimeGap([ADDRESS.USDC], [3600]);
      await expect(uniswapV3Oracle.callStatic.getPrice(ADDRESS.USDC))
        .to.be.revertedWithCustomError(uniswapV3Oracle, "NO_STABLEPOOL")
        .withArgs(ADDRESS.USDC);
    });
    it("$UNI Price", async () => {
      const price = await uniswapV3Oracle.callStatic.getPrice(ADDRESS.UNI);
      console.log(utils.formatUnits(price, 18));
    });
    it("$ICHI Price", async () => {
      const price = await uniswapV3Oracle.callStatic.getPrice(ADDRESS.ICHI);
      console.log(utils.formatUnits(price, 18));
    });
  });
});
<|MERGE_RESOLUTION|>--- conflicted
+++ resolved
@@ -1,168 +1,164 @@
-import { SignerWithAddress } from "@nomiclabs/hardhat-ethers/signers";
-import chai, { expect } from "chai";
-import { BigNumber, utils } from "ethers";
-import { ethers } from "hardhat";
-import { ADDRESS, CONTRACT_NAMES } from "../../constant";
-import { MockOracle, UniswapV3AdapterOracle } from "../../typechain-types";
-
-describe("Uniswap V3 Oracle", () => {
-  let admin: SignerWithAddress;
-  let alice: SignerWithAddress;
-
-  let mockOracle: MockOracle;
-  let uniswapV3Oracle: UniswapV3AdapterOracle;
-
-  before(async () => {
-    [admin, alice] = await ethers.getSigners();
-
-    const LinkedLibFactory = await ethers.getContractFactory("UniV3WrappedLib");
-    const LibInstance = await LinkedLibFactory.deploy();
-    console.log("Uni V3 Lib Wrapper:", LibInstance.address);
-    const MockOracle = await ethers.getContractFactory(
-      CONTRACT_NAMES.MockOracle
-    );
-    mockOracle = <MockOracle>await MockOracle.deploy();
-    await mockOracle.deployed();
-
-    const UniswapV3AdapterOracle = await ethers.getContractFactory(
-      CONTRACT_NAMES.UniswapV3AdapterOracle,
-      {
-        libraries: {
-<<<<<<< HEAD
-          Univ3WrappedLibContainer: LibInstance.address,
-=======
-          UniV3WrappedLibContainer: LibInstance.address,
->>>>>>> a8d9aec9
-        },
-      }
-    );
-    uniswapV3Oracle = <UniswapV3AdapterOracle>(
-      await UniswapV3AdapterOracle.deploy(mockOracle.address)
-    );
-    await uniswapV3Oracle.deployed();
-  });
-
-  describe("Owner", () => {
-    it("should be able to set stable pools", async () => {
-      await expect(
-        uniswapV3Oracle
-          .connect(alice)
-          .setStablePools(
-            [ADDRESS.UNI, ADDRESS.ICHI],
-            [ADDRESS.UNI_V3_UNI_USDC, ADDRESS.UNI_V3_ICHI_USDC]
-          )
-      ).to.be.revertedWith("Ownable: caller is not the owner");
-
-      await expect(
-        uniswapV3Oracle.setStablePools(
-          [ADDRESS.UNI],
-          [ADDRESS.UNI_V3_UNI_USDC, ADDRESS.UNI_V3_ICHI_USDC]
-        )
-      ).to.be.revertedWithCustomError(uniswapV3Oracle, "INPUT_ARRAY_MISMATCH");
-
-      await expect(
-        uniswapV3Oracle.setStablePools(
-          [ADDRESS.UNI, ethers.constants.AddressZero],
-          [ADDRESS.UNI_V3_UNI_USDC, ADDRESS.UNI_V3_ICHI_USDC]
-        )
-      ).to.be.revertedWithCustomError(uniswapV3Oracle, "ZERO_ADDRESS");
-
-      await expect(
-        uniswapV3Oracle.setStablePools(
-          [ADDRESS.UNI, ADDRESS.ICHI],
-          [ADDRESS.UNI_V3_UNI_USDC, ethers.constants.AddressZero]
-        )
-      ).to.be.revertedWithCustomError(uniswapV3Oracle, "ZERO_ADDRESS");
-
-      await expect(
-        uniswapV3Oracle.setStablePools([ADDRESS.CRV], [ADDRESS.UNI_V3_UNI_USDC])
-      )
-        .to.be.revertedWithCustomError(uniswapV3Oracle, "NO_STABLEPOOL")
-        .withArgs(ADDRESS.UNI_V3_UNI_USDC);
-
-      await expect(
-        uniswapV3Oracle.setStablePools(
-          [ADDRESS.UNI, ADDRESS.ICHI],
-          [ADDRESS.UNI_V3_UNI_USDC, ADDRESS.UNI_V3_ICHI_USDC]
-        )
-      ).to.be.emit(uniswapV3Oracle, "SetPoolStable");
-
-      const stablePool = await uniswapV3Oracle.stablePools(ADDRESS.UNI);
-      expect(stablePool).to.be.equal(ADDRESS.UNI_V3_UNI_USDC);
-    });
-    it("should be able to set times ago", async () => {
-      await expect(
-        uniswapV3Oracle
-          .connect(alice)
-          .setTimeGap([ADDRESS.UNI, ADDRESS.ICHI], [3600, 3600])
-      ).to.be.revertedWith("Ownable: caller is not the owner");
-
-      await expect(
-        uniswapV3Oracle.setTimeGap(
-          [ADDRESS.UNI, ADDRESS.ICHI],
-          [3600, 3600, 3600]
-        )
-      ).to.be.revertedWithCustomError(uniswapV3Oracle, "INPUT_ARRAY_MISMATCH");
-
-      await expect(
-        uniswapV3Oracle.setTimeGap(
-          [ADDRESS.UNI, ethers.constants.AddressZero],
-          [3600, 3600]
-        )
-      ).to.be.revertedWithCustomError(uniswapV3Oracle, "ZERO_ADDRESS");
-
-      await expect(
-        uniswapV3Oracle.setTimeGap([ADDRESS.UNI, ADDRESS.ICHI], [3600, 5])
-      )
-        .to.be.revertedWithCustomError(uniswapV3Oracle, "TOO_LOW_MEAN")
-        .withArgs(5);
-
-      await expect(
-        uniswapV3Oracle.setTimeGap([ADDRESS.UNI, ADDRESS.ICHI], [3600, 3600])
-      ).to.be.emit(uniswapV3Oracle, "SetTimeGap");
-
-      expect(await uniswapV3Oracle.timeGaps(ADDRESS.UNI)).to.be.equal(3600);
-    });
-  });
-
-  describe("Price Feeds", () => {
-    beforeEach(async () => {
-      await mockOracle.setPrice(
-        [ADDRESS.USDC],
-        [BigNumber.from(10).pow(18)] // $1
-      );
-      await uniswapV3Oracle.setStablePools(
-        [ADDRESS.UNI, ADDRESS.ICHI, ADDRESS.CRV],
-        [
-          ADDRESS.UNI_V3_UNI_USDC,
-          ADDRESS.UNI_V3_ICHI_USDC,
-          ADDRESS.UNI_V3_USDC_CRV,
-        ]
-      );
-      await uniswapV3Oracle.setTimeGap(
-        [ADDRESS.UNI, ADDRESS.ICHI, ADDRESS.CRV],
-        [3600, 3600, 3600] // timeAgo - 1 hour
-      );
-    });
-
-    it("should revert when mean time is not set", async () => {
-      await expect(uniswapV3Oracle.callStatic.getPrice(ADDRESS.USDC))
-        .to.be.revertedWithCustomError(uniswapV3Oracle, "NO_MEAN")
-        .withArgs(ADDRESS.USDC);
-    });
-    it("should revert when stable pool is not set", async () => {
-      await uniswapV3Oracle.setTimeGap([ADDRESS.USDC], [3600]);
-      await expect(uniswapV3Oracle.callStatic.getPrice(ADDRESS.USDC))
-        .to.be.revertedWithCustomError(uniswapV3Oracle, "NO_STABLEPOOL")
-        .withArgs(ADDRESS.USDC);
-    });
-    it("$UNI Price", async () => {
-      const price = await uniswapV3Oracle.callStatic.getPrice(ADDRESS.UNI);
-      console.log(utils.formatUnits(price, 18));
-    });
-    it("$ICHI Price", async () => {
-      const price = await uniswapV3Oracle.callStatic.getPrice(ADDRESS.ICHI);
-      console.log(utils.formatUnits(price, 18));
-    });
-  });
-});
+import { SignerWithAddress } from "@nomiclabs/hardhat-ethers/signers";
+import chai, { expect } from "chai";
+import { BigNumber, utils } from "ethers";
+import { ethers } from "hardhat";
+import { ADDRESS, CONTRACT_NAMES } from "../../constant";
+import { MockOracle, UniswapV3AdapterOracle } from "../../typechain-types";
+
+describe("Uniswap V3 Oracle", () => {
+  let admin: SignerWithAddress;
+  let alice: SignerWithAddress;
+
+  let mockOracle: MockOracle;
+  let uniswapV3Oracle: UniswapV3AdapterOracle;
+
+  before(async () => {
+    [admin, alice] = await ethers.getSigners();
+
+    const LinkedLibFactory = await ethers.getContractFactory("UniV3WrappedLib");
+    const LibInstance = await LinkedLibFactory.deploy();
+    console.log("Uni V3 Lib Wrapper:", LibInstance.address);
+    const MockOracle = await ethers.getContractFactory(
+      CONTRACT_NAMES.MockOracle
+    );
+    mockOracle = <MockOracle>await MockOracle.deploy();
+    await mockOracle.deployed();
+
+    const UniswapV3AdapterOracle = await ethers.getContractFactory(
+      CONTRACT_NAMES.UniswapV3AdapterOracle,
+      {
+        libraries: {
+          UniV3WrappedLibContainer: LibInstance.address,
+        },
+      }
+    );
+    uniswapV3Oracle = <UniswapV3AdapterOracle>(
+      await UniswapV3AdapterOracle.deploy(mockOracle.address)
+    );
+    await uniswapV3Oracle.deployed();
+  });
+
+  describe("Owner", () => {
+    it("should be able to set stable pools", async () => {
+      await expect(
+        uniswapV3Oracle
+          .connect(alice)
+          .setStablePools(
+            [ADDRESS.UNI, ADDRESS.ICHI],
+            [ADDRESS.UNI_V3_UNI_USDC, ADDRESS.UNI_V3_ICHI_USDC]
+          )
+      ).to.be.revertedWith("Ownable: caller is not the owner");
+
+      await expect(
+        uniswapV3Oracle.setStablePools(
+          [ADDRESS.UNI],
+          [ADDRESS.UNI_V3_UNI_USDC, ADDRESS.UNI_V3_ICHI_USDC]
+        )
+      ).to.be.revertedWithCustomError(uniswapV3Oracle, "INPUT_ARRAY_MISMATCH");
+
+      await expect(
+        uniswapV3Oracle.setStablePools(
+          [ADDRESS.UNI, ethers.constants.AddressZero],
+          [ADDRESS.UNI_V3_UNI_USDC, ADDRESS.UNI_V3_ICHI_USDC]
+        )
+      ).to.be.revertedWithCustomError(uniswapV3Oracle, "ZERO_ADDRESS");
+
+      await expect(
+        uniswapV3Oracle.setStablePools(
+          [ADDRESS.UNI, ADDRESS.ICHI],
+          [ADDRESS.UNI_V3_UNI_USDC, ethers.constants.AddressZero]
+        )
+      ).to.be.revertedWithCustomError(uniswapV3Oracle, "ZERO_ADDRESS");
+
+      await expect(
+        uniswapV3Oracle.setStablePools([ADDRESS.CRV], [ADDRESS.UNI_V3_UNI_USDC])
+      )
+        .to.be.revertedWithCustomError(uniswapV3Oracle, "NO_STABLEPOOL")
+        .withArgs(ADDRESS.UNI_V3_UNI_USDC);
+
+      await expect(
+        uniswapV3Oracle.setStablePools(
+          [ADDRESS.UNI, ADDRESS.ICHI],
+          [ADDRESS.UNI_V3_UNI_USDC, ADDRESS.UNI_V3_ICHI_USDC]
+        )
+      ).to.be.emit(uniswapV3Oracle, "SetPoolStable");
+
+      const stablePool = await uniswapV3Oracle.stablePools(ADDRESS.UNI);
+      expect(stablePool).to.be.equal(ADDRESS.UNI_V3_UNI_USDC);
+    });
+    it("should be able to set times ago", async () => {
+      await expect(
+        uniswapV3Oracle
+          .connect(alice)
+          .setTimeGap([ADDRESS.UNI, ADDRESS.ICHI], [3600, 3600])
+      ).to.be.revertedWith("Ownable: caller is not the owner");
+
+      await expect(
+        uniswapV3Oracle.setTimeGap(
+          [ADDRESS.UNI, ADDRESS.ICHI],
+          [3600, 3600, 3600]
+        )
+      ).to.be.revertedWithCustomError(uniswapV3Oracle, "INPUT_ARRAY_MISMATCH");
+
+      await expect(
+        uniswapV3Oracle.setTimeGap(
+          [ADDRESS.UNI, ethers.constants.AddressZero],
+          [3600, 3600]
+        )
+      ).to.be.revertedWithCustomError(uniswapV3Oracle, "ZERO_ADDRESS");
+
+      await expect(
+        uniswapV3Oracle.setTimeGap([ADDRESS.UNI, ADDRESS.ICHI], [3600, 5])
+      )
+        .to.be.revertedWithCustomError(uniswapV3Oracle, "TOO_LOW_MEAN")
+        .withArgs(5);
+
+      await expect(
+        uniswapV3Oracle.setTimeGap([ADDRESS.UNI, ADDRESS.ICHI], [3600, 3600])
+      ).to.be.emit(uniswapV3Oracle, "SetTimeGap");
+
+      expect(await uniswapV3Oracle.timeGaps(ADDRESS.UNI)).to.be.equal(3600);
+    });
+  });
+
+  describe("Price Feeds", () => {
+    beforeEach(async () => {
+      await mockOracle.setPrice(
+        [ADDRESS.USDC],
+        [BigNumber.from(10).pow(18)] // $1
+      );
+      await uniswapV3Oracle.setStablePools(
+        [ADDRESS.UNI, ADDRESS.ICHI, ADDRESS.CRV],
+        [
+          ADDRESS.UNI_V3_UNI_USDC,
+          ADDRESS.UNI_V3_ICHI_USDC,
+          ADDRESS.UNI_V3_USDC_CRV,
+        ]
+      );
+      await uniswapV3Oracle.setTimeGap(
+        [ADDRESS.UNI, ADDRESS.ICHI, ADDRESS.CRV],
+        [3600, 3600, 3600] // timeAgo - 1 hour
+      );
+    });
+
+    it("should revert when mean time is not set", async () => {
+      await expect(uniswapV3Oracle.callStatic.getPrice(ADDRESS.USDC))
+        .to.be.revertedWithCustomError(uniswapV3Oracle, "NO_MEAN")
+        .withArgs(ADDRESS.USDC);
+    });
+    it("should revert when stable pool is not set", async () => {
+      await uniswapV3Oracle.setTimeGap([ADDRESS.USDC], [3600]);
+      await expect(uniswapV3Oracle.callStatic.getPrice(ADDRESS.USDC))
+        .to.be.revertedWithCustomError(uniswapV3Oracle, "NO_STABLEPOOL")
+        .withArgs(ADDRESS.USDC);
+    });
+    it("$UNI Price", async () => {
+      const price = await uniswapV3Oracle.callStatic.getPrice(ADDRESS.UNI);
+      console.log(utils.formatUnits(price, 18));
+    });
+    it("$ICHI Price", async () => {
+      const price = await uniswapV3Oracle.callStatic.getPrice(ADDRESS.ICHI);
+      console.log(utils.formatUnits(price, 18));
+    });
+  });
+});