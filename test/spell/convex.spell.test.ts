--- conflicted
+++ resolved
@@ -588,48 +588,124 @@
 
       const rewardFeeRatio = await config.rewardFee();
 
-<<<<<<< HEAD
       // Manually transfer CRV rewards to spell
       const rewardAmount = utils.parseUnits("10", 18);
       await crv.transfer(spell.address, rewardAmount);
 
-      const expectedAmounts = pendingRewardsInfo.rewards.map((reward, idx) => {
-        if (pendingRewardsInfo.tokens[idx] == ADDRESS.CRV && reward.isZero()) {
-          reward = rewardAmount;
+      const expectedAmounts = pendingRewardsInfo.rewards.map(
+        async (reward, i) => {
+          const expectedAmounts = pendingRewardsInfo.rewards.map(
+            (reward, idx) => {
+              if (
+                pendingRewardsInfo.tokens[idx] == ADDRESS.CRV &&
+                reward.isZero()
+              ) {
+                reward = rewardAmount;
+              }
+              return reward
+                .mul(BigNumber.from(10000).sub(rewardFeeRatio))
+                .div(10000)
+                .div(2);
+            }
+          );
+
+          const swapDatas = await Promise.all(
+            pendingRewardsInfo.tokens.map((token, i) => {
+              if (expectedAmounts[i].gt(0)) {
+                return getParaswapCalldata(
+                  token,
+                  USDC,
+                  expectedAmounts[i],
+                  spell.address,
+                  100
+                );
+              } else {
+                return {
+                  data: "0x00",
+                };
+              }
+            })
+          );
+
+          // Manually transfer USDC rewards to spell
+          await usdc.transfer(spell.address, utils.parseUnits("10", 6));
+
+          const iface = new ethers.utils.Interface(SpellABI);
+          await expect(
+            bank.execute(
+              positionId,
+              spell.address,
+              iface.encodeFunctionData("closePositionFarm", [
+                {
+                  param: {
+                    strategyId: 0,
+                    collToken: CRV,
+                    borrowToken: USDC,
+                    amountRepay: debtAmount.div(2),
+                    amountPosRemove: position.collateralSize.div(2),
+                    amountShareWithdraw: position.underlyingVaultShare.div(2),
+                    amountOutMin: 1,
+                    amountToSwap: 0,
+                    swapData: "0x",
+                  },
+                  amounts: expectedAmounts,
+                  swapDatas: swapDatas.map((item) => item.data),
+                  isKilled: false,
+                },
+              ])
+            )
+          ).to.be.revertedWithCustomError(spell, "EXCEED_MAX_LTV");
         }
-=======
-      const expectedAmounts = pendingRewardsInfo.rewards.map((reward, i) => {
->>>>>>> 0b910563
-        return reward
-          .mul(BigNumber.from(10000).sub(rewardFeeRatio))
-          .div(10000)
-          .div(2);
-      });
-
-      const swapDatas = await Promise.all(
-        pendingRewardsInfo.tokens.map((token, i) => {
-          if (expectedAmounts[i].gt(0)) {
-            return getParaswapCalldata(
-              token,
-              USDC,
-              expectedAmounts[i],
-              spell.address,
-              100
-            );
-          } else {
-            return {
-              data: "0x00",
-            };
-          }
-        })
-      );
-
-      // Manually transfer USDC rewards to spell
-      await usdc.transfer(spell.address, utils.parseUnits("10", 6));
-
-      const iface = new ethers.utils.Interface(SpellABI);
-      await expect(
-        bank.execute(
+      );
+
+      it("should be able to harvest on Convex 2", async () => {
+        await evm_mine_blocks(1000);
+
+        const positionId = (await bank.nextPositionId()).sub(1);
+        const position = await bank.positions(positionId);
+
+        const totalEarned = await crvRewarder1.earned(wconvex.address);
+        console.log("Wrapper Total Earned:", utils.formatUnits(totalEarned));
+
+        const pendingRewardsInfo = await wconvex.callStatic.pendingRewards(
+          position.collId,
+          position.collateralSize
+        );
+        console.log("Pending Rewards", pendingRewardsInfo);
+
+        const rewardFeeRatio = await config.rewardFee();
+
+        const expectedAmounts = pendingRewardsInfo.rewards.map((reward) =>
+          reward.mul(BigNumber.from(10000).sub(rewardFeeRatio)).div(10000)
+        );
+
+        const swapDatas = await Promise.all(
+          pendingRewardsInfo.tokens.map((token, i) => {
+            if (expectedAmounts[i].gt(0)) {
+              return getParaswapCalldata(
+                token,
+                USDC,
+                expectedAmounts[i],
+                spell.address,
+                100
+              );
+            } else {
+              return {
+                data: "0x00",
+              };
+            }
+          })
+        );
+
+        // Manually transfer USDC rewards to spell
+        await usdc.transfer(spell.address, utils.parseUnits("10", 6));
+
+        const beforeTreasuryBalance = await crv.balanceOf(treasury.address);
+        const beforeUSDCBalance = await usdc.balanceOf(admin.address);
+        const beforeCrvBalance = await crv.balanceOf(admin.address);
+
+        const iface = new ethers.utils.Interface(SpellABI);
+        await bank.execute(
           positionId,
           spell.address,
           iface.encodeFunctionData("closePositionFarm", [
@@ -638,9 +714,9 @@
                 strategyId: 0,
                 collToken: CRV,
                 borrowToken: USDC,
-                amountRepay: debtAmount.div(2),
-                amountPosRemove: position.collateralSize.div(2),
-                amountShareWithdraw: position.underlyingVaultShare.div(2),
+                amountRepay: ethers.constants.MaxUint256,
+                amountPosRemove: ethers.constants.MaxUint256,
+                amountShareWithdraw: ethers.constants.MaxUint256,
                 amountOutMin: 1,
                 amountToSwap: 0,
                 swapData: "0x",
@@ -650,117 +726,49 @@
               isKilled: false,
             },
           ])
-        )
-      ).to.be.revertedWithCustomError(spell, "EXCEED_MAX_LTV");
-    });
-
-    it("should be able to harvest on Convex 2", async () => {
-      await evm_mine_blocks(1000);
-
-      const positionId = (await bank.nextPositionId()).sub(1);
-      const position = await bank.positions(positionId);
-
-      const totalEarned = await crvRewarder1.earned(wconvex.address);
-      console.log("Wrapper Total Earned:", utils.formatUnits(totalEarned));
-
-      const pendingRewardsInfo = await wconvex.callStatic.pendingRewards(
-        position.collId,
-        position.collateralSize
-      );
-      console.log("Pending Rewards", pendingRewardsInfo);
-
-      const rewardFeeRatio = await config.rewardFee();
-
-      const expectedAmounts = pendingRewardsInfo.rewards.map((reward) =>
-        reward.mul(BigNumber.from(10000).sub(rewardFeeRatio)).div(10000)
-      );
-
-      const swapDatas = await Promise.all(
-        pendingRewardsInfo.tokens.map((token, i) => {
-          if (expectedAmounts[i].gt(0)) {
-            return getParaswapCalldata(
-              token,
-              USDC,
-              expectedAmounts[i],
-              spell.address,
-              100
-            );
-          } else {
-            return {
-              data: "0x00",
-            };
-          }
-        })
-      );
-
-      // Manually transfer USDC rewards to spell
-      await usdc.transfer(spell.address, utils.parseUnits("10", 6));
-
-      const beforeTreasuryBalance = await crv.balanceOf(treasury.address);
-      const beforeUSDCBalance = await usdc.balanceOf(admin.address);
-      const beforeCrvBalance = await crv.balanceOf(admin.address);
-
-      const iface = new ethers.utils.Interface(SpellABI);
-      await bank.execute(
-        positionId,
-        spell.address,
-        iface.encodeFunctionData("closePositionFarm", [
-          {
-            param: {
-              strategyId: 0,
-              collToken: CRV,
-              borrowToken: USDC,
-              amountRepay: ethers.constants.MaxUint256,
-              amountPosRemove: ethers.constants.MaxUint256,
-              amountShareWithdraw: ethers.constants.MaxUint256,
-              amountOutMin: 1,
-              amountToSwap: 0,
-              swapData: "0x",
-            },
-            amounts: expectedAmounts,
-            swapDatas: swapDatas.map((item) => item.data),
-            isKilled: false,
-          },
-        ])
-      );
-      const afterUSDCBalance = await usdc.balanceOf(admin.address);
-      const afterCrvBalance = await crv.balanceOf(admin.address);
-      console.log(
-        "USDC Balance Change:",
-        afterUSDCBalance.sub(beforeUSDCBalance)
-      );
-      console.log("CRV Balance Change:", afterCrvBalance.sub(beforeCrvBalance));
-      const depositFee = depositAmount.mul(50).div(10000);
-      const withdrawFee = depositAmount.sub(depositFee).mul(50).div(10000);
-      expect(afterCrvBalance.sub(beforeCrvBalance)).to.be.gte(
-        depositAmount.sub(depositFee).sub(withdrawFee)
-      );
-
-      const afterTreasuryBalance = await crv.balanceOf(treasury.address);
-      // Plus rewards fee
-      expect(afterTreasuryBalance.sub(beforeTreasuryBalance)).to.be.gte(
-        withdrawFee
-      );
-    });
-
-    it("should be fail to farm DAI on Convex", async () => {
-      await expect(
-        bank.execute(
-          0,
-          spell.address,
-          iface.encodeFunctionData("openPositionFarm", [
-            {
-              strategyId: 2,
-              collToken: CRV,
-              borrowToken: DAI,
-              collAmount: depositAmount,
-              borrowAmount: borrowAmount,
-              farmingPoolId: POOL_ID_3,
-            },
+        );
+        const afterUSDCBalance = await usdc.balanceOf(admin.address);
+        const afterCrvBalance = await crv.balanceOf(admin.address);
+        console.log(
+          "USDC Balance Change:",
+          afterUSDCBalance.sub(beforeUSDCBalance)
+        );
+        console.log(
+          "CRV Balance Change:",
+          afterCrvBalance.sub(beforeCrvBalance)
+        );
+        const depositFee = depositAmount.mul(50).div(10000);
+        const withdrawFee = depositAmount.sub(depositFee).mul(50).div(10000);
+        expect(afterCrvBalance.sub(beforeCrvBalance)).to.be.gte(
+          depositAmount.sub(depositFee).sub(withdrawFee)
+        );
+
+        const afterTreasuryBalance = await crv.balanceOf(treasury.address);
+        // Plus rewards fee
+        expect(afterTreasuryBalance.sub(beforeTreasuryBalance)).to.be.gte(
+          withdrawFee
+        );
+      });
+
+      it("should be fail to farm DAI on Convex", async () => {
+        await expect(
+          bank.execute(
             0,
-          ])
-        )
-      ).to.be.revertedWithCustomError(spell, "EXCEED_MIN_POS_SIZE");
+            spell.address,
+            iface.encodeFunctionData("openPositionFarm", [
+              {
+                strategyId: 2,
+                collToken: CRV,
+                borrowToken: DAI,
+                collAmount: depositAmount,
+                borrowAmount: borrowAmount,
+                farmingPoolId: POOL_ID_3,
+              },
+              0,
+            ])
+          )
+        ).to.be.revertedWithCustomError(spell, "EXCEED_MIN_POS_SIZE");
+      });
     });
   });
 });