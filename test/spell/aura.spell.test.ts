import { SignerWithAddress } from "@nomiclabs/hardhat-ethers/signers";
import {
  BlueBerryBank,
  IWETH,
  MockOracle,
  WERC20,
  WCurveGauge,
  ERC20,
  CurveSpell,
  CurveStableOracle,
  CurveVolatileOracle,
  CurveTricryptoOracle,
  WAuraPools,
  ICvxPools,
  IRewarder,
  AuraSpell,
  ProtocolConfig,
} from "../../typechain-types";
import { ethers, upgrades } from "hardhat";
import { ADDRESS, CONTRACT_NAMES } from "../../constant";
import { AuraProtocol, evm_increaseTime, setupAuraProtocol } from "../helpers";
import SpellABI from "../../abi/AuraSpell.json";
import chai, { expect } from "chai";
import { near } from "../assertions/near";
import { roughlyNear } from "../assertions/roughlyNear";
import { BigNumber, utils } from "ethers";
import { getParaswapCalldata } from "../helpers/paraswap";
import { fork } from "../helpers";

chai.use(near);
chai.use(roughlyNear);

const AUGUSTUS_SWAPPER = ADDRESS.AUGUSTUS_SWAPPER;
const TOKEN_TRANSFER_PROXY = ADDRESS.TOKEN_TRANSFER_PROXY;
const BAL = ADDRESS.BAL;
const WETH = ADDRESS.WETH;
const USDC = ADDRESS.USDC;
const DAI = ADDRESS.DAI;
const CRV = ADDRESS.CRV;
const AURA = ADDRESS.AURA;
const POOL_ID = ADDRESS.AURA_UDU_POOL_ID;
const WPOOL_ID = ADDRESS.AURA_WETH_AURA_ID;

describe("Aura Spell", () => {
  let admin: SignerWithAddress;
  let alice: SignerWithAddress;
  let treasury: SignerWithAddress;

  let usdc: ERC20;
  let dai: ERC20;
  let crv: ERC20;
  let aura: ERC20;
  let bal: ERC20;
  let weth: IWETH;
  let werc20: WERC20;
  let mockOracle: MockOracle;
  let spell: AuraSpell;
  let stableOracle: CurveStableOracle;
  let volatileOracle: CurveVolatileOracle;
  let tricryptoOracle: CurveTricryptoOracle;
  let waura: WAuraPools;
  let bank: BlueBerryBank;
  let protocol: AuraProtocol;
  let auraBooster: ICvxPools;
  let auraRewarder: IRewarder;
  let config: ProtocolConfig;

  before(async () => {
    await fork();

    [admin, alice, treasury] = await ethers.getSigners();
    usdc = <ERC20>await ethers.getContractAt("ERC20", USDC);
    dai = <ERC20>await ethers.getContractAt("ERC20", DAI);
    crv = <ERC20>await ethers.getContractAt("ERC20", CRV);
    aura = <ERC20>await ethers.getContractAt("ERC20", AURA);
    bal = <ERC20>await ethers.getContractAt("ERC20", BAL);
    usdc = <ERC20>await ethers.getContractAt("ERC20", USDC);
    weth = <IWETH>await ethers.getContractAt(CONTRACT_NAMES.IWETH, WETH);
    auraBooster = <ICvxPools>(
      await ethers.getContractAt("ICvxPools", ADDRESS.AURA_BOOSTER)
    );
    const poolInfo = await auraBooster.poolInfo(ADDRESS.AURA_UDU_POOL_ID);
    auraRewarder = <IRewarder>(
      await ethers.getContractAt("IRewarder", poolInfo.crvRewards)
    );

    protocol = await setupAuraProtocol();
    bank = protocol.bank;
    spell = protocol.auraSpell;
    waura = protocol.waura;
    werc20 = protocol.werc20;
    mockOracle = protocol.mockOracle;
    stableOracle = protocol.stableOracle;
    volatileOracle = protocol.volatileOracle;
    tricryptoOracle = protocol.tricryptoOracle;
    config = protocol.config;
  });

  describe("Constructor", () => {
    it("should revert when zero address is provided in param", async () => {
      const AuraSpell = await ethers.getContractFactory(
        CONTRACT_NAMES.AuraSpell
      );
      await expect(
        upgrades.deployProxy(
          AuraSpell,
          [
            ethers.constants.AddressZero,
            werc20.address,
            WETH,
            waura.address,
            AUGUSTUS_SWAPPER,
            TOKEN_TRANSFER_PROXY,
          ],
          { unsafeAllow: ["delegatecall"] }
        )
      ).to.be.revertedWithCustomError(spell, "ZERO_ADDRESS");
      await expect(
        upgrades.deployProxy(
          AuraSpell,
          [
            bank.address,
            ethers.constants.AddressZero,
            WETH,
            waura.address,
            AUGUSTUS_SWAPPER,
            TOKEN_TRANSFER_PROXY,
          ],
          { unsafeAllow: ["delegatecall"] }
        )
      ).to.be.revertedWithCustomError(spell, "ZERO_ADDRESS");
      await expect(
        upgrades.deployProxy(
          AuraSpell,
          [
            bank.address,
            werc20.address,
            ethers.constants.AddressZero,
            waura.address,
            AUGUSTUS_SWAPPER,
            TOKEN_TRANSFER_PROXY,
          ],
          { unsafeAllow: ["delegatecall"] }
        )
      ).to.be.revertedWithCustomError(spell, "ZERO_ADDRESS");
      await expect(
        upgrades.deployProxy(
          AuraSpell,
          [
            bank.address,
            werc20.address,
            WETH,
            ethers.constants.AddressZero,
            AUGUSTUS_SWAPPER,
            TOKEN_TRANSFER_PROXY,
          ],
          { unsafeAllow: ["delegatecall"] }
        )
      ).to.be.revertedWithCustomError(spell, "ZERO_ADDRESS");
    });
    it("should revert initializing twice", async () => {
      await expect(
        spell.initialize(
          bank.address,
          werc20.address,
          WETH,
          ethers.constants.AddressZero,
          AUGUSTUS_SWAPPER,
          TOKEN_TRANSFER_PROXY
        )
      ).to.be.revertedWith("Initializable: contract is already initialized");
    });
  });

  describe("Owner", () => {
    it("should fail to add strategy as non-owner", async () => {
      await expect(
        spell
          .connect(alice)
          .addStrategy(
            ADDRESS.CRV_3Crv,
            utils.parseUnits("100", 18),
            utils.parseUnits("2000", 18)
          )
      ).to.be.revertedWith("Ownable: caller is not the owner");
    });
  });

  describe("Aura Pool Farming Position", () => {
    const depositAmount = utils.parseUnits("100", 18); // CRV => $100
    const borrowAmount = utils.parseUnits("250", 6); // USDC
    const iface = new ethers.utils.Interface(SpellABI);

    beforeEach(async () => {
      await usdc.approve(bank.address, ethers.constants.MaxUint256);
      await crv.approve(bank.address, 0);
      await crv.approve(bank.address, ethers.constants.MaxUint256);
    });

    it("should revert when opening position exceeds max LTV", async () => {
      await expect(
        bank.execute(
          0,
          spell.address,
          iface.encodeFunctionData("openPositionFarm", [
            {
              strategyId: 0,
              collToken: CRV,
              borrowToken: USDC,
              collAmount: depositAmount,
              borrowAmount: borrowAmount.mul(4),
              farmingPoolId: POOL_ID,
            },
            1,
          ])
        )
      ).to.be.revertedWithCustomError(spell, "EXCEED_MAX_LTV");
    });

    it("should revert when opening a position for non-existing strategy", async () => {
      await expect(
        bank.execute(
          0,
          spell.address,
          iface.encodeFunctionData("openPositionFarm", [
            {
              strategyId: 5,
              collToken: CRV,
              borrowToken: USDC,
              collAmount: depositAmount,
              borrowAmount: borrowAmount,
              farmingPoolId: POOL_ID,
            },
            1,
          ])
        )
      ).to.be.revertedWithCustomError(spell, "STRATEGY_NOT_EXIST");
    });

    it("should revert when opening a position for non-existing collateral", async () => {
      await expect(
        bank.execute(
          0,
          spell.address,
          iface.encodeFunctionData("openPositionFarm", [
            {
              strategyId: 0,
              collToken: WETH,
              borrowToken: USDC,
              collAmount: depositAmount,
              borrowAmount: borrowAmount,
              farmingPoolId: POOL_ID,
            },
            1,
          ])
        )
      ).to.be.revertedWithCustomError(spell, "COLLATERAL_NOT_EXIST");
    });

    it("should revert when opening a position for incorrect farming pool id", async () => {
      await expect(
        bank.execute(
          0,
          spell.address,
          iface.encodeFunctionData("openPositionFarm", [
            {
              strategyId: 0,
              collToken: CRV,
              borrowToken: USDC,
              collAmount: depositAmount,
              borrowAmount: borrowAmount,
              farmingPoolId: 0,
            },
            1,
          ])
        )
      ).to.be.revertedWithCustomError(spell, "INCORRECT_LP");
    });

    it("should be able to farm USDC on Aura", async () => {
      const positionId = await bank.nextPositionId();
      const beforeTreasuryBalance = await crv.balanceOf(treasury.address);
      await bank.execute(
        0,
        spell.address,
        iface.encodeFunctionData("openPositionFarm", [
          {
            strategyId: 0,
            collToken: CRV,
            borrowToken: USDC,
            collAmount: depositAmount,
            borrowAmount: borrowAmount,
            farmingPoolId: POOL_ID,
          },
          1,
        ])
      );

      const bankInfo = await bank.getBankInfo(USDC);
      console.log("USDC Bank Info:", bankInfo);

      const pos = await bank.positions(positionId);
      console.log("Position Info:", pos);
      console.log("Position Value:", await bank.callStatic.getPositionValue(1));
      expect(pos.owner).to.be.equal(admin.address);
      expect(pos.collToken).to.be.equal(waura.address);
      expect(pos.debtToken).to.be.equal(USDC);
      expect(pos.collateralSize.gt(ethers.constants.Zero)).to.be.true;
      // expect(
      //   await wgauge.balanceOf(bank.address, collId)
      // ).to.be.equal(pos.collateralSize);

      const afterTreasuryBalance = await crv.balanceOf(treasury.address);
      expect(afterTreasuryBalance.sub(beforeTreasuryBalance)).to.be.equal(
        depositAmount.mul(50).div(10000)
      );

      const rewarderBalance = await auraRewarder.balanceOf(waura.address);
      expect(rewarderBalance).to.be.equal(pos.collateralSize);
    });

    it("should be able to get multiple rewards", async () => {
      let positionId = await bank.nextPositionId();
      positionId = positionId.sub(1);
      const position = await bank.positions(positionId);

      const beforeSenderBalBalance = await bal.balanceOf(admin.address);
      const beforeTreasuryAuraBalance = await aura.balanceOf(admin.address);

      await evm_increaseTime(120);

      const pendingRewardsInfo = await waura.callStatic.pendingRewards(
        position.collId,
        position.collateralSize
      );
      const balPendingReward = pendingRewardsInfo.rewards[0];
      const auraPendingReward = pendingRewardsInfo.rewards[1];

      await bank.execute(
        positionId,
        spell.address,
        iface.encodeFunctionData("openPositionFarm", [
          {
            strategyId: 0,
            collToken: CRV,
            borrowToken: USDC,
            collAmount: depositAmount,
            borrowAmount: borrowAmount,
            farmingPoolId: POOL_ID,
          },
          1,
        ])
      );

      const afterSenderBalBalance = await bal.balanceOf(admin.address);
      const afterSenderAuraBalance = await aura.balanceOf(admin.address);

      expect(
        afterSenderBalBalance.sub(beforeSenderBalBalance)
      ).to.be.roughlyNear(balPendingReward);
      expect(
        afterSenderAuraBalance.sub(beforeTreasuryAuraBalance)
      ).to.be.roughlyNear(auraPendingReward);
    });

    it("should be able to get position risk ratio", async () => {
      let risk = await bank.callStatic.getPositionRisk(1);
      let pv = await bank.callStatic.getPositionValue(1);
      let ov = await bank.callStatic.getDebtValue(1);
      let cv = await bank.callStatic.getIsolatedCollateralValue(1);
      console.log("PV:", utils.formatUnits(pv));
      console.log("OV:", utils.formatUnits(ov));
      console.log("CV:", utils.formatUnits(cv));
      console.log("Prev Position Risk", utils.formatUnits(risk, 2), "%");
      await mockOracle.setPrice(
        [USDC, CRV],
        [
          BigNumber.from(10).pow(17).mul(15), // $1
          BigNumber.from(10).pow(17).mul(5), // $0.4
        ]
      );
      risk = await bank.callStatic.getPositionRisk(1);
      pv = await bank.callStatic.getPositionValue(1);
      ov = await bank.callStatic.getDebtValue(1);
      cv = await bank.callStatic.getIsolatedCollateralValue(1);
      console.log("=======");
      console.log("PV:", utils.formatUnits(pv));
      console.log("OV:", utils.formatUnits(ov));
      console.log("CV:", utils.formatUnits(cv));
      console.log("Position Risk", utils.formatUnits(risk, 2), "%");
    });
    // TODO: Find another USDC curve pool
    // it("should revert increasing existing position when diff pos param given", async () => {
    //   const positionId = (await bank.nextPositionId()).sub(1);
    //   await expect(
    //     bank.execute(
    //       positionId,
    //       spell.address,
    //       iface.encodeFunctionData("openPositionFarm", [{
    //         strategyId: 1,
    //         collToken: CRV,
    //         borrowToken: USDC,
    //         collAmount: depositAmount,
    //         borrowAmount: borrowAmount,
    //         farmingPoolId: 0
    //       }, 0])
    //     )
    //   ).to.be.revertedWithCustomError(spell, "INCORRECT_PID")
    // })

    it("should fail to close position for non-existing strategy", async () => {
      const positionId = (await bank.nextPositionId()).sub(1);

      const iface = new ethers.utils.Interface(SpellABI);
      await expect(
        bank.execute(
          positionId,
          spell.address,
          iface.encodeFunctionData("closePositionFarm", [
            {
              strategyId: 5,
              collToken: CRV,
              borrowToken: USDC,
              amountRepay: ethers.constants.MaxUint256,
              amountPosRemove: ethers.constants.MaxUint256,
              amountShareWithdraw: ethers.constants.MaxUint256,
              amountOutMin: 1,
              amountToSwap: 0,
              swapData: "0x",
            },
            [],
            [],
          ])
        )
      )
        .to.be.revertedWithCustomError(spell, "STRATEGY_NOT_EXIST")
        .withArgs(spell.address, 5);
    });

    it("should fail to close position for non-existing collateral", async () => {
      const positionId = (await bank.nextPositionId()).sub(1);

      const iface = new ethers.utils.Interface(SpellABI);
      await expect(
        bank.execute(
          positionId,
          spell.address,
          iface.encodeFunctionData("closePositionFarm", [
            {
              strategyId: 0,
              collToken: WETH,
              borrowToken: USDC,
              amountRepay: ethers.constants.MaxUint256,
              amountPosRemove: ethers.constants.MaxUint256,
              amountShareWithdraw: ethers.constants.MaxUint256,
              amountOutMin: 1,
              amountToSwap: 0,
              swapData: "0x",
            },
            [],
            [],
          ])
        )
      )
        .to.be.revertedWithCustomError(spell, "COLLATERAL_NOT_EXIST")
        .withArgs(0, WETH);
    });

    it("should be able to close portion of position without withdrawing isolated collaterals", async () => {
      await evm_increaseTime(86400);
      const positionId = (await bank.nextPositionId()).sub(1);
      const position = await bank.positions(positionId);

      const debtAmount = await bank.callStatic.currentPositionDebt(positionId);

      const totalEarned = await auraRewarder.earned(waura.address);
      console.log("Wrapper Total Earned:", utils.formatUnits(totalEarned));

      const pendingRewardsInfo = await waura.callStatic.pendingRewards(
        position.collId,
        position.collateralSize
      );

      const rewardFeeRatio = await config.rewardFee();

      const expectedAmounts = pendingRewardsInfo.rewards.map((reward) =>
        reward.sub(reward.mul(rewardFeeRatio).div(10000))
      );

      const swapDatas = await Promise.all(
        pendingRewardsInfo.tokens.map((token, idx) => {
          if (expectedAmounts[idx].gt(0)) {
            return getParaswapCalldata(
              token,
              USDC,
              expectedAmounts[idx],
              spell.address,
              100
            );
          } else {
            return {
              data: "0x00",
            };
          }
        })
      );

      console.log("Pending Rewards", pendingRewardsInfo);

      const amountToSwap = utils.parseUnits("30", 18);
      const swapData = (
        await getParaswapCalldata(
          CRV,
          USDC,
          amountToSwap,
          spell.address,
          100
        )
      ).data;

      const iface = new ethers.utils.Interface(SpellABI);
      await expect(
        bank.execute(
          positionId,
          spell.address,
          iface.encodeFunctionData("closePositionFarm", [
            {
              strategyId: 0,
              collToken: CRV,
              borrowToken: USDC,
              amountRepay: debtAmount.div(2),
              amountPosRemove: position.collateralSize.div(2),
              amountShareWithdraw: position.underlyingVaultShare.div(2),
              amountOutMin: 1,
<<<<<<< HEAD
              amountToSwap: 0,
              swapData: "0x",
=======
              amountToSwap,
              swapData,
>>>>>>> 918fecec
            },
            expectedAmounts,
            swapDatas.map((item) => item.data),
          ])
        )
      ).to.be.revertedWithCustomError(spell, "EXCEED_MAX_LTV");
    });

    it("should be able to harvest on Aura", async () => {
      await evm_increaseTime(86400);
      const positionId = (await bank.nextPositionId()).sub(1);
      const position = await bank.positions(positionId);

      const totalEarned = await auraRewarder.earned(waura.address);
      console.log("Wrapper Total Earned:", utils.formatUnits(totalEarned));

      const pendingRewardsInfo = await waura.callStatic.pendingRewards(
        position.collId,
        position.collateralSize
      );

      const rewardFeeRatio = await config.rewardFee();

      const expectedAmounts = pendingRewardsInfo.rewards.map((reward) =>
        reward.sub(reward.mul(rewardFeeRatio).div(10000))
      );

      const swapDatas = await Promise.all(
        pendingRewardsInfo.tokens.map((token, idx) => {
          if (expectedAmounts[idx].gt(0)) {
            return getParaswapCalldata(
              token,
              USDC,
              expectedAmounts[idx],
              spell.address,
              100
            );
          } else {
            return {
              data: "0x00",
            };
          }
        })
      );

      console.log("Pending Rewards", pendingRewardsInfo);

      const amountToSwap = utils.parseUnits("30", 18);
      const swapData = (
        await getParaswapCalldata(
          CRV,
          USDC,
          amountToSwap,
          spell.address,
          100
        )
      ).data;

      const beforeTreasuryBalance = await crv.balanceOf(treasury.address);
      const beforeUSDCBalance = await usdc.balanceOf(admin.address);
      const beforeCrvBalance = await crv.balanceOf(admin.address);

      const iface = new ethers.utils.Interface(SpellABI);
      await bank.execute(
        positionId,
        spell.address,
        iface.encodeFunctionData("closePositionFarm", [
          {
            strategyId: 0,
            collToken: CRV,
            borrowToken: USDC,
            amountRepay: ethers.constants.MaxUint256,
            amountPosRemove: ethers.constants.MaxUint256,
            amountShareWithdraw: ethers.constants.MaxUint256,
            amountOutMin: 1,
<<<<<<< HEAD
            amountToSwap: 0,
            swapData: "0x",
=======
            amountToSwap,
            swapData,
>>>>>>> 918fecec
          },
          expectedAmounts,
          swapDatas.map((item) => item.data),
        ])
      );
      const afterUSDCBalance = await usdc.balanceOf(admin.address);
      const afterCrvBalance = await crv.balanceOf(admin.address);
      console.log(
        "USDC Balance Change:",
        afterUSDCBalance.sub(beforeUSDCBalance)
      );
      console.log("CRV Balance Change:", afterCrvBalance.sub(beforeCrvBalance));
      const depositFee = depositAmount.mul(50).div(10000);
      const withdrawFee = depositAmount.sub(depositFee).mul(50).div(10000);
      expect(afterCrvBalance.sub(beforeCrvBalance)).to.be.gte(
        depositAmount.sub(depositFee).sub(withdrawFee).sub(amountToSwap)
      );

      const afterTreasuryBalance = await crv.balanceOf(treasury.address);
      // Plus rewards fee
      expect(afterTreasuryBalance.sub(beforeTreasuryBalance)).to.be.gte(
        withdrawFee
      );
    });
  });
});<|MERGE_RESOLUTION|>--- conflicted
+++ resolved
@@ -532,13 +532,8 @@
               amountPosRemove: position.collateralSize.div(2),
               amountShareWithdraw: position.underlyingVaultShare.div(2),
               amountOutMin: 1,
-<<<<<<< HEAD
               amountToSwap: 0,
               swapData: "0x",
-=======
-              amountToSwap,
-              swapData,
->>>>>>> 918fecec
             },
             expectedAmounts,
             swapDatas.map((item) => item.data),
@@ -614,13 +609,8 @@
             amountPosRemove: ethers.constants.MaxUint256,
             amountShareWithdraw: ethers.constants.MaxUint256,
             amountOutMin: 1,
-<<<<<<< HEAD
             amountToSwap: 0,
             swapData: "0x",
-=======
-            amountToSwap,
-            swapData,
->>>>>>> 918fecec
           },
           expectedAmounts,
           swapDatas.map((item) => item.data),
