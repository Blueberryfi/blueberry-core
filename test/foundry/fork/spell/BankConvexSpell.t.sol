--- conflicted
+++ resolved
@@ -5,6 +5,7 @@
 import { SpellBaseTest, IBank } from "@test/fork/spell/SpellBaseTest.t.sol";
 import { IOwnable } from "@test/interfaces/IOwnable.sol";
 import { ConvexSpell } from "@contracts/spell/ConvexSpell.sol";
+import { BasicSpell } from "@contracts/spell/BasicSpell.sol";
 import { IBasicSpell } from "@contracts/interfaces/spell/IBasicSpell.sol";
 import { IConvexSpell } from "@contracts/interfaces/spell/IConvexSpell.sol";
 import { IWConvexBooster } from "@contracts/interfaces/IWConvexBooster.sol";
@@ -22,6 +23,8 @@
 import { EXCEED_MAX_LTV } from "@contracts/utils/BlueberryErrors.sol";
 import { EXCEED_MAX_POS_SIZE } from "@contracts/utils/BlueberryErrors.sol";
 import { SoftVault } from "@contracts/vault/SoftVault.sol";
+import { MockParaswap } from "@contracts/mock/MockParaswap.sol";
+import { MockParaswapTransferProxy } from "@contracts/mock/MockParaswapTransferProxy.sol";
 
 import { ICurvePool } from "@test/interfaces/ICurvePool.sol";
 import { ICvxBooster } from "@test/interfaces/ICvxBooster.sol";
@@ -44,6 +47,8 @@
     WConvexBoosterMock internal _wConvexBoosterMock;
     MockOracle public mockOracle;
     SoftVault internal _intSoftVault;
+    MockParaswap public mockParaswap;
+    MockParaswapTransferProxy public mockParaswapTransferProxy;
 
     address CVX = 0x4e3FBD56CD56c3e72c1403e103b45Db9da5B9D2B;
 
@@ -408,10 +413,6 @@
         // bytes memory data = ;
         uint256 balanceBeforeLP = _getLpBalance(cachedValues.poolId, cachedValues.lpToken); // Used to make sure the right amount of LP landed at destination
 
-<<<<<<< HEAD
-=======
-        (, uint256 initialSharesPerToken) = wConvexBooster.decodeId(previousPosition.collId);
->>>>>>> f2492a18
         {
             CachedBalances memory cachedBalances;
             // getting the rewards before the time passes
@@ -500,13 +501,8 @@
         (address lpToken, , , , , ) = wConvexBooster.getPoolInfoFromPoolId(25);
         (address pool, , ) = curveOracle.getPoolInfo(lpToken);
         collateralAmount = bound(collateralAmount, 1, type(uint96).max - 1);
-<<<<<<< HEAD
         borrowAmount = bound(borrowAmount, 1, ICurvePool(pool).balances(0));
         timestamp = bound(timestamp, 1, 1 days);
-=======
-        borrowAmount = bound(borrowAmount, 1, type(uint96).max - 1);
-        timestamp = bound(timestamp, 1, 365 days);
->>>>>>> f2492a18
 
         _setMockOracle();
         CachedValues memory cachedValues = CachedValues({
@@ -581,13 +577,11 @@
             // we move the timestamp
             vm.warp(block.timestamp + cachedValues.timestamp);
             cachedValues.maxSharesRedeemed = (bTokenUSDC.getCash() * 1e18) / bTokenUSDC.exchangeRateCurrent();
-            console2.log("maxSharesRedeemed", cachedValues.maxSharesRedeemed);
             if (cachedValues.maxSharesRedeemed > currentPosition.underlyingVaultShare)
                 cachedValues.maxSharesRedeemed = currentPosition.underlyingVaultShare;
 
             closePosParam.amountShareWithdraw = cachedValues.maxSharesRedeemed;
 
-<<<<<<< HEAD
             {
                 uint256 debtAfter = _calculateDebtValue(
                     cachedValues.pool,
@@ -625,8 +619,6 @@
                 );
                 closePosParam.swapData = swapDataDebt;
             }
-=======
->>>>>>> f2492a18
             // rewards should have been accrued
             (uint256[] memory rewards, address[] memory rewardTokens) = _getRewards(cachedValues);
 
@@ -686,18 +678,8 @@
             uint256 balanceOfCollateralAfter = ERC20PresetMinterPauser(address(USDC)).balanceOf(owner);
             uint256 balanceOfBorrowAfter = ERC20PresetMinterPauser(address(WETH)).balanceOf(owner);
 
-            console2.log("cachedValues.initialDebtValue ", cachedValues.initialDebtValue);
-            console2.log("balanceOfBorrowAfter", balanceOfBorrowAfter);
-            console2.log("balanceOfCollateralAfter", balanceOfCollateralAfter);
-            console2.log("cachedValues.initialCollateral", cachedValues.initialCollateral);
-            uint256 feeRateDeposit = bank.getFeeManager().getConfig().getDepositFee();
-            uint256 feeRateWithdraw = bank.getFeeManager().getConfig().getWithdrawFee();
             uint256 collateral = cachedValues.initialCollateral;
-            uint256 cutFeeDeposit = (collateral * feeRateDeposit) / DENOMINATOR;
-            collateral -= cutFeeDeposit;
-            uint256 cutFee = (collateral * feeRateWithdraw) / DENOMINATOR;
-
-<<<<<<< HEAD
+
             collateral = _calculateFeesOnCollateral(collateral, false);
 
             uint256 debtValue = coreOracle.getTokenValue(address(USDC), closePosParam.amountToSwap);
@@ -892,17 +874,14 @@
             collateral = _calculateFeesOnCollateral(collateral, false);
 
             uint256 debtValue = coreOracle.getTokenValue(address(USDC), closePosParam.amountToSwap);
-=======
-            uint256 debtValue = coreOracle.getTokenValue(address(USDC), cachedValues.initialDebtValue);
->>>>>>> f2492a18
             uint256 borrowValue = coreOracle.getTokenValue(address(WETH), balanceOfBorrowAfter);
             uint256 collValue = coreOracle.getTokenValue(address(USDC), balanceOfCollateralAfter);
-            uint256 initialColValue = coreOracle.getTokenValue(address(USDC), collateral - cutFee);
+            uint256 initialColValue = coreOracle.getTokenValue(address(USDC), collateral);
+
             assertGe(borrowValue + collValue, initialColValue - debtValue, "User in loss");
         }
     }
 
-<<<<<<< HEAD
     function testForkFuzz_BankConvexSpell_closeRandomPositionSizeNoSwapOnRewardsWithCollateralInMoneyMarket(
         uint256 existingCollateral,
         uint256 collateralAmount,
@@ -1100,10 +1079,6 @@
                 "Shares removed from the Money Market mismatch"
             );
         }
-=======
-    function testConcreteValue() external {
-        testForkFuzz_BankConvexSpell_closeNewPositionNoSwapOnRewards(39802303317, 1171174894986796933, 1);
->>>>>>> f2492a18
     }
 
     function _validatePositionSize(
@@ -1376,52 +1351,25 @@
     }
 
     function _calculateDebtValue(address pool, uint256 collSize, uint256 positionId) internal returns (uint256) {
-        uint256 positionDebt = bank.getPositionDebt(positionId);
+        uint256 positionDebt = bank.currentPositionDebt(positionId);
         uint256 removedFromCurve = _calcWithdrawAmountFromCurve(pool, collSize);
 
         uint256 underlyingValue = coreOracle.getPrice(address(USDC));
+
+        // If the debt is lower than what we had in curve then something is wrong
+        assertGe(positionDebt, removedFromCurve, "Position did not accumulate debt");
+
         uint256 diff = ((positionDebt - removedFromCurve) * 1e12) / underlyingValue; // 1e12 cause diff between the tokens decimals is 1e12
 
         return diff;
     }
 
-    function _clearAmountZeroRewards(
-        uint256[] memory rewards,
-        address[] memory rewardTokens,
-        address toToken
-    )
-        internal
-        returns (uint256[] memory clearedRewards, address[] memory clearedRewardTokens, bytes[] memory swapDatas)
-    {
-        clearedRewards = new uint256[](rewards.length);
-        clearedRewardTokens = new address[](rewards.length);
-        swapDatas = new bytes[](rewards.length);
-
-        uint256 nonZeroLength;
-        for (uint256 i; i < rewardTokens.length; i++) {
-            if (rewards[i] != 0) {
-                clearedRewards[nonZeroLength] = rewards[i];
-                clearedRewardTokens[nonZeroLength] = rewardTokens[i];
-                swapDatas[nonZeroLength] = _getParaswapData(
-                    rewardTokens[i],
-                    toToken,
-                    rewards[i],
-                    address(convexSpell),
-                    100
-                );
-                nonZeroLength++;
-            }
-        }
-
-        assembly {
-            mstore(clearedRewards, nonZeroLength)
-        }
-        assembly {
-            mstore(clearedRewardTokens, nonZeroLength)
-        }
-        assembly {
-            mstore(swapDatas, nonZeroLength)
-        }
+    function _increasePosition(uint256 amount, uint256 positionId) internal {
+        ERC20PresetMinterPauser(address(USDC)).mint(owner, amount);
+        ERC20PresetMinterPauser(address(USDC)).approve(address(bank), amount);
+        bytes memory data = abi.encodeCall(BasicSpell.increasePosition, (address(USDC), amount));
+
+        bank.execute(positionId, address(convexSpell), data);
     }
 
     function _calculateFeesOnCollateral(uint256 collateral, bool add) internal view returns (uint256) {
@@ -1486,10 +1434,10 @@
         tokens[2] = 0xae7ab96520DE3A18E5e111B5EaAb095312D7fE84; // stETH
         tokens[3] = 0xEeeeeEeeeEeEeeEeEeEeeEEEeeeeEeeeeeeeEEeE; // ETH
         uint256[] memory prices = new uint256[](4);
-        prices[0] = 1000022840000000000;
-        prices[1] = 3414229970000000000000;
-        prices[2] = 3798621950680000000000;
-        prices[3] = 3414229970000000000000;
+        prices[0] = 999789970000000000;
+        prices[1] = 4031670000000000000000;
+        prices[2] = 4033364706470000000000;
+        prices[3] = 4031670000000000000000;
         mockOracle.setPrice(tokens, prices);
         vm.startPrank(IOwnable(address(coreOracle)).owner());
         address[] memory oracles = new address[](4);
