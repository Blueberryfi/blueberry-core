// SPDX-License-Identifier: MIT
pragma solidity 0.8.22;

import { Test } from "forge-std/Test.sol";
import { Strings } from "@openzeppelin/contracts/utils/Strings.sol";

// solhint-disable-next-line
import { console2 } from "forge-std/console2.sol";

import { ERC1967Proxy } from "@openzeppelin/contracts/proxy/ERC1967/ERC1967Proxy.sol";
import { CoreOracle } from "@contracts/oracle/CoreOracle.sol";
import { BlueberryBank } from "@contracts/BlueberryBank.sol";
import { ProtocolConfig } from "@contracts/ProtocolConfig.sol";
import { SoftVault } from "@contracts/vault/SoftVault.sol";
import { ERC20PresetMinterPauser } from "@openzeppelin/contracts/token/ERC20/presets/ERC20PresetMinterPauser.sol";
import { IBErc20 } from "@contracts/interfaces/money-market/IBErc20.sol";
import { FeeManager } from "@contracts/FeeManager.sol";
<<<<<<< HEAD
import { IWETH } from "@contracts/interfaces/IWETH.sol";
import { IERC20 } from "@openzeppelin/contracts/token/ERC20/IERC20.sol";

import { IComptroller } from "@test/interfaces/IComptroller.sol";

interface IUSDC {
    function masterMinter() external view returns (address);

    function configureMinter(address minter, uint256 minterAllowedAmount) external;
}
=======
import { IComptroller } from "@contracts/interfaces/money-market/IComptroller.sol";
import { IUSDC } from "@contracts/interfaces/IUSDC.sol";
>>>>>>> 86c9e2f7

abstract contract BaseTest is Test {
    address public constant USDC = 0xA0b86991c6218b36c1d19D4a2e9Eb0cE3606eB48;
<<<<<<< HEAD
    address public constant BUSDC = 0xdfd54ac444eEffc121E3937b4EAfc3C27d39Ae64;
    IWETH public WETH;
    IERC20 public CRV;
=======
    address public constant BUSDC = 0x649127D0800a8c68290129F091564aD2F1D62De1;

    address public constant DAI = 0x6B175474E89094C44Da98b954EedeAC495271d0F;
    address public constant BDAI = 0x23388Cca2BdFC994D75999667E09cc0F5fF1cc88;

    IComptroller public comptroller = IComptroller(0xfFadB0bbA4379dFAbFB20CA6823F6EC439429ec2);
>>>>>>> 86c9e2f7

    BlueberryBank public bank;
    CoreOracle public oracle;
    ProtocolConfig public config;
    FeeManager public feeManager;

    IBErc20 public bTokenUSDC;
    IBErc20 public bTokenWETH;

<<<<<<< HEAD
    SoftVault public softVaultUSDC;
    SoftVault public softVaultWETH;

    IComptroller public comptroller;

    address public comptrollerAdmin;
=======
    function setUp() public {
        vm.createSelectFork("mainnet");
        vm.rollFork(19068161);

        _setupFork();

        vm.label(alice, "alice");
        vm.label(bob, "bob");
        vm.label(carol, "carol");
        vm.label(treasury, "treasury");
    }

    function _setupFork() internal {
        owner = address(this);
>>>>>>> 86c9e2f7

    address public owner;
    address public treasury;

    address public alice;
    address public bob;
    address public steve;
    address public carol;

    function setUp() public virtual {
        // Forking Ethereum Mainnet at Feb-29-2024 01:47:47 AM +UTC
        // TODO modularize this to select various networks
        vm.createSelectFork({ blockNumber: 19_330_000, urlOrAlias: "mainnet" });
        _generateAndLabel();
        _assignDeployedContracts();
        owner = address(this);

        vm.prank(IUSDC(USDC).masterMinter());
        IUSDC(USDC).configureMinter(owner, type(uint256).max);

        vm.prank(comptroller.admin());
        comptroller._setBorrowPaused(BUSDC, false);
        vm.prank(comptroller.admin());
        comptroller._setBorrowPaused(BDAI, false);
        address[] memory markets = new address[](2);
        markets[0] = BUSDC;
        markets[1] = BDAI;
        uint256[] memory newBorrowCaps = new uint256[](2);
        newBorrowCaps[0] = type(uint256).max;
        newBorrowCaps[1] = type(uint256).max;
        vm.prank(comptroller.admin());
        comptroller._setMarketBorrowCaps(markets, newBorrowCaps);

        config = ProtocolConfig(
            address(
                new ERC1967Proxy(
                    address(new ProtocolConfig()),
                    abi.encodeCall(ProtocolConfig.initialize, (treasury, owner))
                )
            )
        );

        feeManager = FeeManager(
            address(new ERC1967Proxy(address(new FeeManager()), abi.encodeCall(FeeManager.initialize, (config, owner))))
        );

        config.setFeeManager(address(feeManager));

        oracle = CoreOracle(
            address(new ERC1967Proxy(address(new CoreOracle()), abi.encodeCall(CoreOracle.initialize, (owner))))
        );

        bank = BlueberryBank(
            address(
                new ERC1967Proxy(
                    address(new BlueberryBank()),
                    abi.encodeCall(BlueberryBank.initialize, (oracle, config, owner))
                )
            )
        );

<<<<<<< HEAD
        comptrollerAdmin = comptroller.admin();
    }

    // solhint-disable-next-line private-vars-leading-underscore
    function assertEq(uint256 a, uint256 b, uint256 c) internal {
        assertEq(a, b);
        assertEq(a, c);
    }

    function _generateAndLabel() private {
        // Random addresses to avoid doing addr(01).. and so on.
        alice = 0x4242561C1E631Db687A204161c78aeDbbE7C9D0D;
        bob = 0x42421Eb930A5028707Faf55e90745d9bf2bfc611;
        steve = 0x424266bbF3f6F3a7336F91323197b0cEea239E95;
        carol = 0x42428662256Cb74b24054514c693584F395DA1EE;
        treasury = 0x4242776d817bbcbAb5b57856186AF2B027Cf9f89;
        vm.label(owner, "owner");
        vm.label(alice, "alice");
        vm.label(bob, "bob");
        vm.label(steve, "steve");
        vm.label(carol, "carol");
        vm.label(treasury, "treasury");
    }

    function _assignDeployedContracts() internal virtual {
        bank = BlueberryBank(0x9b06eA9Fbc912845DF1302FE1641BEF9639009F7); // Latest Bank Proxy address Mainnet

        WETH = IWETH(0xC02aaA39b223FE8D0A0e5C4F27eAD9083C756Cc2); // WETH Mainnet
        CRV = IERC20(0xD533a949740bb3306d119CC777fa900bA034cd52); // CRV Mainnet

        softVaultUSDC = SoftVault(0x20E83eF1f627629DAf745A205Dcd0D88eff5b402); // Soft Vault USDC Mainnet
        softVaultWETH = SoftVault(0xcCd438a78376955A3b174be619E50Aa3DdD65469); // Soft Vault WETH Mainnet

        bTokenUSDC = IBErc20(0x649127D0800a8c68290129F091564aD2F1D62De1); // USDC bToken Mainnet
        bTokenWETH = IBErc20(0x643d448CEa0D3616F0b32E3718F563b164e7eDd2); // WETH bToken Mainnet

        comptroller = IComptroller(payable(0xfFadB0bbA4379dFAbFB20CA6823F6EC439429ec2)); // Comptroller address Mainnet

        vm.label(address(comptroller), "comptroller");
        vm.label(address(bank), "bank");
        vm.label(address(USDC), "USDC");
        vm.label(address(WETH), "WETH");
        vm.label(address(CRV), "CRV");
        vm.label(address(softVaultUSDC), "softVaultUSDC");
        vm.label(address(softVaultWETH), "softVaultWETH");
        vm.label(address(bTokenUSDC), "bTokenUSDC");
        vm.label(address(bTokenWETH), "bTokenWETH");
    }

    /**
     * @dev The current market is paused at the forked block.
     *      We need to enable the market in Comptroller
     * @param token the market (BToken) we want to enable
     */
    function _enableBToken(IBErc20 token) internal {
        vm.startPrank(comptrollerAdmin);
        comptroller._setBorrowPaused(token, false);
        vm.stopPrank();
=======
        vault = SoftVault(
            address(
                new ERC1967Proxy(
                    address(new SoftVault()),
                    abi.encodeCall(
                        SoftVault.initialize,
                        (
                            config,
                            IBErc20(address(bToken)),
                            string.concat("SoftVault ", underlying.name()),
                            string.concat("s", underlying.symbol()),
                            owner
                        )
                    )
                )
            )
        );
    }

    // solhint-disable-next-line private-vars-leading-underscore
    function assertEq(uint256 a, uint256 b, uint256 c) internal {
        return assertEq(a, b, c, "");
    }

    // solhint-disable-next-line private-vars-leading-underscore
    function assertEq(uint256 a, uint256 b, uint256 c, string memory reason) internal {
        reason = string.concat(
            reason,
            bytes(reason).length > 0 ? " " : "",
            "Expected ",
            Strings.toString(a),
            " to be equal to ",
            Strings.toString(b),
            " and ",
            Strings.toString(c)
        );
        assertTrue(a == b && b == c, reason);
>>>>>>> 86c9e2f7
    }
}<|MERGE_RESOLUTION|>--- conflicted
+++ resolved
@@ -15,7 +15,6 @@
 import { ERC20PresetMinterPauser } from "@openzeppelin/contracts/token/ERC20/presets/ERC20PresetMinterPauser.sol";
 import { IBErc20 } from "@contracts/interfaces/money-market/IBErc20.sol";
 import { FeeManager } from "@contracts/FeeManager.sol";
-<<<<<<< HEAD
 import { IWETH } from "@contracts/interfaces/IWETH.sol";
 import { IERC20 } from "@openzeppelin/contracts/token/ERC20/IERC20.sol";
 
@@ -26,25 +25,12 @@
 
     function configureMinter(address minter, uint256 minterAllowedAmount) external;
 }
-=======
-import { IComptroller } from "@contracts/interfaces/money-market/IComptroller.sol";
-import { IUSDC } from "@contracts/interfaces/IUSDC.sol";
->>>>>>> 86c9e2f7
 
 abstract contract BaseTest is Test {
     address public constant USDC = 0xA0b86991c6218b36c1d19D4a2e9Eb0cE3606eB48;
-<<<<<<< HEAD
     address public constant BUSDC = 0xdfd54ac444eEffc121E3937b4EAfc3C27d39Ae64;
     IWETH public WETH;
     IERC20 public CRV;
-=======
-    address public constant BUSDC = 0x649127D0800a8c68290129F091564aD2F1D62De1;
-
-    address public constant DAI = 0x6B175474E89094C44Da98b954EedeAC495271d0F;
-    address public constant BDAI = 0x23388Cca2BdFC994D75999667E09cc0F5fF1cc88;
-
-    IComptroller public comptroller = IComptroller(0xfFadB0bbA4379dFAbFB20CA6823F6EC439429ec2);
->>>>>>> 86c9e2f7
 
     BlueberryBank public bank;
     CoreOracle public oracle;
@@ -54,29 +40,12 @@
     IBErc20 public bTokenUSDC;
     IBErc20 public bTokenWETH;
 
-<<<<<<< HEAD
     SoftVault public softVaultUSDC;
     SoftVault public softVaultWETH;
 
     IComptroller public comptroller;
 
     address public comptrollerAdmin;
-=======
-    function setUp() public {
-        vm.createSelectFork("mainnet");
-        vm.rollFork(19068161);
-
-        _setupFork();
-
-        vm.label(alice, "alice");
-        vm.label(bob, "bob");
-        vm.label(carol, "carol");
-        vm.label(treasury, "treasury");
-    }
-
-    function _setupFork() internal {
-        owner = address(this);
->>>>>>> 86c9e2f7
 
     address public owner;
     address public treasury;
@@ -138,14 +107,27 @@
             )
         );
 
-<<<<<<< HEAD
         comptrollerAdmin = comptroller.admin();
     }
 
     // solhint-disable-next-line private-vars-leading-underscore
     function assertEq(uint256 a, uint256 b, uint256 c) internal {
-        assertEq(a, b);
-        assertEq(a, c);
+        return assertEq(a, b, c, "");
+    }
+
+    // solhint-disable-next-line private-vars-leading-underscore
+    function assertEq(uint256 a, uint256 b, uint256 c, string memory reason) internal {
+        reason = string.concat(
+            reason,
+            bytes(reason).length > 0 ? " " : "",
+            "Expected ",
+            Strings.toString(a),
+            " to be equal to ",
+            Strings.toString(b),
+            " and ",
+            Strings.toString(c)
+        );
+        assertTrue(a == b && b == c, reason);
     }
 
     function _generateAndLabel() private {
@@ -197,44 +179,5 @@
         vm.startPrank(comptrollerAdmin);
         comptroller._setBorrowPaused(token, false);
         vm.stopPrank();
-=======
-        vault = SoftVault(
-            address(
-                new ERC1967Proxy(
-                    address(new SoftVault()),
-                    abi.encodeCall(
-                        SoftVault.initialize,
-                        (
-                            config,
-                            IBErc20(address(bToken)),
-                            string.concat("SoftVault ", underlying.name()),
-                            string.concat("s", underlying.symbol()),
-                            owner
-                        )
-                    )
-                )
-            )
-        );
-    }
-
-    // solhint-disable-next-line private-vars-leading-underscore
-    function assertEq(uint256 a, uint256 b, uint256 c) internal {
-        return assertEq(a, b, c, "");
-    }
-
-    // solhint-disable-next-line private-vars-leading-underscore
-    function assertEq(uint256 a, uint256 b, uint256 c, string memory reason) internal {
-        reason = string.concat(
-            reason,
-            bytes(reason).length > 0 ? " " : "",
-            "Expected ",
-            Strings.toString(a),
-            " to be equal to ",
-            Strings.toString(b),
-            " and ",
-            Strings.toString(c)
-        );
-        assertTrue(a == b && b == c, reason);
->>>>>>> 86c9e2f7
     }
 }