import { ethers, network } from "hardhat";
import dotenv from "dotenv";
import { BigNumber, BigNumberish, Contract, Wallet, utils } from "ethers";
import { SignerWithAddress } from "@nomiclabs/hardhat-ethers/signers";

dotenv.config();

export const latestBlockNumber = async () => {
  return await ethers.provider.getBlockNumber();
};

export const evm_increaseTime = async (seconds: number) => {
  await network.provider.send("evm_increaseTime", [seconds]);
  await network.provider.send("evm_mine", []);
};

export const evm_mine_blocks = async (n: number) => {
  for (let i = 0; i < n; i++) {
    await ethers.provider.send("evm_mine", []);
  }
};

export const currentTime = async () => {
  const blockNum = await latestBlockNumber();
  const block = await ethers.provider.getBlock(blockNum);
  return block.timestamp;
};

export const fork = async (chainId: number = 1, blockNumber?: number) => {
  if (chainId === 1) {
    await network.provider.request({
      method: "hardhat_reset",
      params: [
        {
          forking: {
            jsonRpcUrl: `https://rpc.ankr.com/eth`,
            blockNumber,
          },
        },
      ],
    });
  } else if (chainId === 42161) {
    await network.provider.request({
      method: "hardhat_reset",
      params: [
        {
          forking: {
            jsonRpcUrl: `https://arb1.arbitrum.io/rpc`,
            blockNumber,
          },
        },
      ],
    });
  }
};

export const generateRandomAddress = () => {
  return Wallet.createRandom().address;
<<<<<<< HEAD
=======
};

export async function setBalance(address: string, balance: BigNumber) {
  await network.provider.send("hardhat_setBalance", [
    address,
    dirtyFix(balance._hex),
  ]);
}

export async function mintToken(
  token: Contract,
  account: SignerWithAddress | Contract | string,
  amount: BigNumber | number | string
) {
  const index = await bruteForceTokenBalanceSlotIndex(token.address);

  const slot = dirtyFix(
    utils.keccak256(
      encodeSlot(
        ["address", "uint"],
        [typeof account === "string" ? account : account.address, index]
      )
    )
  );

  const prevAmount = await network.provider.send("eth_getStorageAt", [
    token.address,
    slot,
    "latest",
  ]);

  await network.provider.send("hardhat_setStorageAt", [
    token.address,
    slot,
    encodeSlot(["uint"], [dirtyFix(BigNumber.from(amount).add(prevAmount))]),
  ]);
}

export async function setTokenBalance(
  token: Contract,
  account: SignerWithAddress | Contract,
  newBalance: BigNumber | number | string
) {
  const index = await bruteForceTokenBalanceSlotIndex(token.address);

  const slot = dirtyFix(
    utils.keccak256(encodeSlot(["address", "uint"], [account.address, index]))
  );

  await network.provider.send("hardhat_setStorageAt", [
    token.address,
    slot,
    encodeSlot(["uint"], [dirtyFix(BigNumber.from(newBalance))]),
  ]);
}

function encodeSlot(types: string[], values: any[]) {
  return utils.defaultAbiCoder.encode(types, values);
}

// source:  https://blog.euler.finance/brute-force-storage-layout-discovery-in-erc20-contracts-with-hardhat-7ff9342143ed
async function bruteForceTokenBalanceSlotIndex(
  tokenAddress: string
): Promise<number> {
  const account = ethers.constants.AddressZero;

  const probeA = encodeSlot(["uint"], [1]);
  const probeB = encodeSlot(["uint"], [2]);

  const token = await ethers.getContractAt("ERC20", tokenAddress);

  for (let i = 0; i < 100; i++) {
    let probedSlot = utils.keccak256(
      encodeSlot(["address", "uint"], [account, i])
    ); // remove padding for JSON RPC

    const prev = await network.provider.send("eth_getStorageAt", [
      tokenAddress,
      probedSlot,
      "latest",
    ]);

    while (probedSlot.startsWith("0x0"))
      probedSlot = "0x" + probedSlot.slice(3);

    // make sure the probe will change the slot value
    const probe = prev === probeA ? probeB : probeA;

    await network.provider.send("hardhat_setStorageAt", [
      tokenAddress,
      probedSlot,
      probe,
    ]);

    const balance = await token.balanceOf(account); // reset to previous value
    await network.provider.send("hardhat_setStorageAt", [
      tokenAddress,
      probedSlot,
      prev,
    ]);

    if (balance.eq(ethers.BigNumber.from(probe))) return i;
  }
  throw "Balances slot not found!";
}

// WTF
// https://github.com/nomiclabs/hardhat/issues/1585
const dirtyFix = (s: string | BigNumber): string => {
  return s.toString().replace(/0x0+/, "0x");
};

export const addEthToContract = async (
  signer: SignerWithAddress,
  amount: BigNumberish,
  to: string
) => {
  const MockEthSender = await ethers.getContractFactory("MockEthSender");
  let ethSender = await MockEthSender.deploy();

  await signer.sendTransaction({
    from: signer.address,
    to: ethSender.address,
    value: amount,
  });

  await ethSender.destruct(to);
};

export const impersonateAccount = async (account: string) => {
  await network.provider.request({
    method: "hardhat_impersonateAccount",
    params: [account],
  });
};

export const takeSnapshot = async (): Promise<number> => {
  const snapshotId = await ethers.provider.send("evm_snapshot", []);
  return snapshotId;
};

export const revertToSnapshot = async (snapshotId: number) => {
  await ethers.provider.send("evm_revert", [snapshotId]);
>>>>>>> 683fe8d1
};

export * from "./setup-ichi-protocol";
export * from "./setup-curve-protocol";
export * from "./setup-convex-protocol";
export * from "./setup-aura-protocol";
export * from "./setup-short-long-protocol";<|MERGE_RESOLUTION|>--- conflicted
+++ resolved
@@ -56,8 +56,6 @@
 
 export const generateRandomAddress = () => {
   return Wallet.createRandom().address;
-<<<<<<< HEAD
-=======
 };
 
 export async function setBalance(address: string, balance: BigNumber) {
@@ -201,7 +199,6 @@
 
 export const revertToSnapshot = async (snapshotId: number) => {
   await ethers.provider.send("evm_revert", [snapshotId]);
->>>>>>> 683fe8d1
 };
 
 export * from "./setup-ichi-protocol";
