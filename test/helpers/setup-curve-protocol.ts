<<<<<<< HEAD
import { SignerWithAddress } from '@nomiclabs/hardhat-ethers/signers';
import { BigNumber, utils, Contract } from 'ethers';
import { ethers, upgrades } from 'hardhat';
=======
import { SignerWithAddress } from "@nomiclabs/hardhat-ethers/signers";
import { BigNumber, utils } from "ethers";
import { ethers, upgrades } from "hardhat";
>>>>>>> 56b7f8b1
import {
  BlueBerryBank,
  CoreOracle,
  IWETH,
  MockOracle,
  SoftVault,
  WERC20,
  ProtocolConfig,
  IComptroller,
  ERC20,
  IUniswapV2Router02,
  HardVault,
  FeeManager,
  UniV3WrappedLib,
  WCurveGauge,
  CurveStableOracle,
  CurveVolatileOracle,
  CurveTricryptoOracle,
  CurveSpell,
<<<<<<< HEAD
  Comptroller,
} from '../../typechain-types';
import { ADDRESS, CONTRACT_NAMES } from '../../constant';
import { deployBTokens } from "./money-market";
=======
} from "../../typechain-types";
import { ADDRESS, CONTRACT_NAMES } from "../../constant";
>>>>>>> 56b7f8b1

const WETH = ADDRESS.WETH;
const USDC = ADDRESS.USDC;
const USDT = ADDRESS.USDT;
const DAI = ADDRESS.DAI;
const CRV = ADDRESS.CRV;
const ETH_PRICE = 1600;
const AUGUSTUS_SWAPPER = ADDRESS.AUGUSTUS_SWAPPER;
const TOKEN_TRANSFER_PROXY = ADDRESS.TOKEN_TRANSFER_PROXY;

export interface CrvProtocol {
<<<<<<< HEAD
  werc20: WERC20,
  wgauge: WCurveGauge,
  mockOracle: MockOracle,
  stableOracle: CurveStableOracle,
  volatileOracle: CurveVolatileOracle,
  tricryptoOracle: CurveTricryptoOracle,
  oracle: CoreOracle,
  config: ProtocolConfig,
  bank: BlueBerryBank,
  curveSpell: CurveSpell,
  usdcSoftVault: SoftVault,
  crvSoftVault: SoftVault,
  daiSoftVault: SoftVault,
  hardVault: HardVault,
  feeManager: FeeManager,
  uniV3Lib: UniV3WrappedLib,
  bUSDC: Contract,
  bICHI: Contract,
  bCRV: Contract,
  bDAI: Contract,
  bMIM: Contract,
  bLINK: Contract,
  bOHM: Contract,
  bSUSHI: Contract,
  bBAL: Contract,
  bALCX: Contract,
  bWETH: Contract,
  bWBTC: Contract,
=======
  werc20: WERC20;
  wgauge: WCurveGauge;
  mockOracle: MockOracle;
  stableOracle: CurveStableOracle;
  volatileOracle: CurveVolatileOracle;
  tricryptoOracle: CurveTricryptoOracle;
  oracle: CoreOracle;
  config: ProtocolConfig;
  bank: BlueBerryBank;
  curveSpell: CurveSpell;
  usdcSoftVault: SoftVault;
  crvSoftVault: SoftVault;
  daiSoftVault: SoftVault;
  hardVault: HardVault;
  feeManager: FeeManager;
  uniV3Lib: UniV3WrappedLib;
>>>>>>> 56b7f8b1
}

export const setupCrvProtocol = async (): Promise<CrvProtocol> => {
  let admin: SignerWithAddress;
  let alice: SignerWithAddress;
  let treasury: SignerWithAddress;

  let usdc: ERC20;
  let dai: ERC20;
  let crv: ERC20;
  let weth: IWETH;
  let werc20: WERC20;
  let wgauge: WCurveGauge;
  let mockOracle: MockOracle;
  let stableOracle: CurveStableOracle;
  let volatileOracle: CurveVolatileOracle;
  let tricryptoOracle: CurveTricryptoOracle;
  let oracle: CoreOracle;
  let curveSpell: CurveSpell;

  let config: ProtocolConfig;
  let feeManager: FeeManager;
  let bank: BlueBerryBank;
  let usdcSoftVault: SoftVault;
  let crvSoftVault: SoftVault;
  let daiSoftVault: SoftVault;
  let hardVault: HardVault;

  let comptroller: Comptroller;
  let bUSDC: Contract;
  let bICHI: Contract;
  let bCRV: Contract;
  let bDAI: Contract;
  let bMIM: Contract;
  let bLINK: Contract;
  let bOHM: Contract;
  let bSUSHI: Contract;
  let bBAL: Contract;
  let bALCX: Contract;
  let bWETH: Contract;
  let bWBTC: Contract;

  [admin, alice, treasury] = await ethers.getSigners();
  usdc = <ERC20>await ethers.getContractAt("ERC20", USDC);
  dai = <ERC20>await ethers.getContractAt("ERC20", DAI);
  crv = <ERC20>await ethers.getContractAt("ERC20", CRV);
  weth = <IWETH>await ethers.getContractAt(CONTRACT_NAMES.IWETH, WETH);

  // Prepare USDC
  // deposit 80 eth -> 80 WETH
  await weth.deposit({ value: utils.parseUnits("100") });

  // swap 40 WETH -> USDC, 40 WETH -> DAI
  await weth.approve(ADDRESS.UNI_V2_ROUTER, ethers.constants.MaxUint256);
  const uniV2Router = <IUniswapV2Router02>(
    await ethers.getContractAt(
      CONTRACT_NAMES.IUniswapV2Router02,
      ADDRESS.UNI_V2_ROUTER
    )
  );
  await uniV2Router.swapExactTokensForTokens(
    utils.parseUnits("30"),
    0,
    [WETH, USDC],
    admin.address,
    ethers.constants.MaxUint256
  );
  await uniV2Router.swapExactTokensForTokens(
    utils.parseUnits("30"),
    0,
    [WETH, DAI],
    admin.address,
    ethers.constants.MaxUint256
  );
  // Swap 40 weth -> crv
  await weth.approve(ADDRESS.SUSHI_ROUTER, ethers.constants.MaxUint256);
  const sushiRouter = <IUniswapV2Router02>(
    await ethers.getContractAt(
      CONTRACT_NAMES.IUniswapV2Router02,
      ADDRESS.SUSHI_ROUTER
    )
  );
  await sushiRouter.swapExactTokensForTokens(
    utils.parseUnits("40"),
    0,
    [WETH, CRV],
    admin.address,
    ethers.constants.MaxUint256
  );
  // Try to swap some crv to usdc -> Swap router test
  await crv.approve(ADDRESS.SUSHI_ROUTER, 0);
  await crv.approve(ADDRESS.SUSHI_ROUTER, ethers.constants.MaxUint256);
  await sushiRouter.swapExactTokensForTokens(
    utils.parseUnits("10"),
    0,
    [CRV, WETH, USDC],
    admin.address,
    ethers.constants.MaxUint256
  );

  const LinkedLibFactory = await ethers.getContractFactory("UniV3WrappedLib");
  const LibInstance = await LinkedLibFactory.deploy();

  const MockOracle = await ethers.getContractFactory(CONTRACT_NAMES.MockOracle);
  mockOracle = <MockOracle>await MockOracle.deploy();
  await mockOracle.deployed();
  await mockOracle.setPrice(
    [WETH, USDC, CRV, DAI, USDT],
    [
      BigNumber.from(10).pow(18).mul(ETH_PRICE),
      BigNumber.from(10).pow(18), // $1
      BigNumber.from(10).pow(18), // $1
      BigNumber.from(10).pow(18), // $1
      BigNumber.from(10).pow(18), // $1
    ]
  );

  const CurveStableOracleFactory = await ethers.getContractFactory(
    CONTRACT_NAMES.CurveStableOracle
  );
  stableOracle = <CurveStableOracle>(
    await CurveStableOracleFactory.deploy(
      mockOracle.address,
      ADDRESS.CRV_ADDRESS_PROVIDER
    )
  );
  await stableOracle.deployed();

  const CurveVolatileOracleFactory = await ethers.getContractFactory(
    CONTRACT_NAMES.CurveVolatileOracle
  );
  volatileOracle = <CurveVolatileOracle>(
    await CurveVolatileOracleFactory.deploy(
      mockOracle.address,
      ADDRESS.CRV_ADDRESS_PROVIDER
    )
  );
  await volatileOracle.deployed();

  const CurveTricryptoOracleFactory = await ethers.getContractFactory(
    CONTRACT_NAMES.CurveTricryptoOracle
  );
  tricryptoOracle = <CurveTricryptoOracle>(
    await CurveTricryptoOracleFactory.deploy(
      mockOracle.address,
      ADDRESS.CRV_ADDRESS_PROVIDER
    )
  );
  await tricryptoOracle.deployed();

  const CoreOracle = await ethers.getContractFactory(CONTRACT_NAMES.CoreOracle);
  oracle = <CoreOracle>(
    await upgrades.deployProxy(CoreOracle, { unsafeAllow: ["delegatecall"] })
  );
  await oracle.deployed();

  await oracle.setRoutes(
    [WETH, USDC, CRV, DAI, USDT, ADDRESS.CRV_3Crv],
    [
      mockOracle.address,
      mockOracle.address,
      mockOracle.address,
      mockOracle.address,
      mockOracle.address,
      stableOracle.address,
    ]
  );

  let bTokens = await deployBTokens(admin.address, oracle.address);
  comptroller = bTokens.comptroller;
  bUSDC = bTokens.bUSDC;
  bICHI = bTokens.bICHI;
  bCRV = bTokens.bCRV;
  bDAI = bTokens.bDAI;
  bMIM = bTokens.bMIM;
  bLINK = bTokens.bLINK;
  bOHM = bTokens.bOHM;
  bSUSHI = bTokens.bSUSHI;
  bBAL = bTokens.bBAL;
  bALCX = bTokens.bALCX;
  bWETH = bTokens.bWETH;
  bWBTC = bTokens.bWBTC;

  // Deploy Bank
  const Config = await ethers.getContractFactory("ProtocolConfig");
  config = <ProtocolConfig>await upgrades.deployProxy(
    Config,
    [treasury.address],
    {
      unsafeAllow: ["delegatecall"],
    }
  );
  await config.deployed();
  // config.startVaultWithdrawFee();

  const FeeManager = await ethers.getContractFactory("FeeManager");
  feeManager = <FeeManager>await upgrades.deployProxy(
    FeeManager,
    [config.address],
    {
      unsafeAllow: ["delegatecall"],
    }
  );
  await feeManager.deployed();
  await config.setFeeManager(feeManager.address);

  const BlueBerryBank = await ethers.getContractFactory(
    CONTRACT_NAMES.BlueBerryBank
  );
  bank = <BlueBerryBank>(
    await upgrades.deployProxy(
      BlueBerryBank,
      [oracle.address, config.address],
      { unsafeAllow: ["delegatecall"] }
    )
  );
  await bank.deployed();

  const WERC20 = await ethers.getContractFactory(CONTRACT_NAMES.WERC20);
  werc20 = <WERC20>(
    await upgrades.deployProxy(WERC20, { unsafeAllow: ["delegatecall"] })
  );
  await werc20.deployed();

  const WCurveGauge = await ethers.getContractFactory(
    CONTRACT_NAMES.WCurveGauge
  );
  wgauge = <WCurveGauge>(
    await upgrades.deployProxy(
      WCurveGauge,
      [CRV, ADDRESS.CRV_REGISTRY, ADDRESS.CRV_GAUGE_CONTROLLER],
      { unsafeAllow: ["delegatecall"] }
    )
  );
  await wgauge.deployed();

  // Deploy CRV spell
  const CurveSpell = await ethers.getContractFactory(CONTRACT_NAMES.CurveSpell);
  curveSpell = <CurveSpell>(
    await upgrades.deployProxy(
      CurveSpell,
      [
        bank.address,
        werc20.address,
        WETH,
        wgauge.address,
        stableOracle.address,
        AUGUSTUS_SWAPPER,
        TOKEN_TRANSFER_PROXY,
      ],
      { unsafeAllow: ["delegatecall"] }
    )
  );
  await curveSpell.deployed();
  // await curveSpell.setSwapRouter(ADDRESS.SUSHI_ROUTER);
  await curveSpell.addStrategy(
    ADDRESS.CRV_3Crv,
    utils.parseUnits("100", 18),
    utils.parseUnits("2000", 18)
  );
  await curveSpell.addStrategy(
    ADDRESS.CRV_CRVETH,
    utils.parseUnits("100", 18),
    utils.parseUnits("2000", 18)
  );
  await curveSpell.setCollateralsMaxLTVs(
    0,
    [USDC, CRV, DAI],
    [30000, 30000, 30000]
  );
  await curveSpell.setCollateralsMaxLTVs(
    1,
    [USDC, CRV, DAI],
    [30000, 30000, 30000]
  );

  // Setup Bank
  await bank.whitelistSpells([curveSpell.address], [true]);
  await bank.whitelistTokens([USDC, CRV, DAI], [true, true, true]);
  await bank.whitelistERC1155([werc20.address, wgauge.address], true);

  const HardVault = await ethers.getContractFactory(CONTRACT_NAMES.HardVault);
  hardVault = <HardVault>await upgrades.deployProxy(
    HardVault,
    [config.address],
    {
      unsafeAllow: ["delegatecall"],
    }
  );

  const SoftVault = await ethers.getContractFactory(CONTRACT_NAMES.SoftVault);
<<<<<<< HEAD
  usdcSoftVault = <SoftVault>await upgrades.deployProxy(SoftVault, [
    config.address,
    bUSDC.address,
    "Interest Bearing USDC",
    "ibUSDC"
  ])
  await usdcSoftVault.deployed();
  await bank.addBank(USDC, usdcSoftVault.address, hardVault.address, 9000);

  daiSoftVault = <SoftVault>await upgrades.deployProxy(SoftVault, [
    config.address,
    bDAI.address,
    "Interest Bearing DAI",
    "ibDAI"
  ])
  await daiSoftVault.deployed();
  await bank.addBank(DAI, daiSoftVault.address, hardVault.address, 8500);

  crvSoftVault = <SoftVault>await upgrades.deployProxy(SoftVault, [
    config.address,
    bCRV.address,
    "Interest Bearing CRV",
    "ibCRV"
  ]);
=======
  usdcSoftVault = <SoftVault>(
    await upgrades.deployProxy(
      SoftVault,
      [config.address, CUSDC, "Interest Bearing USDC", "ibUSDC"],
      { unsafeAllow: ["delegatecall"] }
    )
  );
  await usdcSoftVault.deployed();
  await bank.addBank(USDC, usdcSoftVault.address, hardVault.address, 9000);

  daiSoftVault = <SoftVault>(
    await upgrades.deployProxy(
      SoftVault,
      [config.address, CDAI, "Interest Bearing DAI", "ibDAI"],
      { unsafeAllow: ["delegatecall"] }
    )
  );
  await daiSoftVault.deployed();
  await bank.addBank(DAI, daiSoftVault.address, hardVault.address, 8500);

  crvSoftVault = <SoftVault>(
    await upgrades.deployProxy(
      SoftVault,
      [config.address, CCRV, "Interest Bearing CRV", "ibCRV"],
      { unsafeAllow: ["delegatecall"] }
    )
  );
>>>>>>> 56b7f8b1
  await crvSoftVault.deployed();
  await bank.addBank(CRV, crvSoftVault.address, hardVault.address, 9000);

  // Whitelist bank contract on compound
<<<<<<< HEAD
  await comptroller._setCreditLimit(bank.address, bUSDC.address, utils.parseUnits("3000000"));
  await comptroller._setCreditLimit(bank.address, bCRV.address, utils.parseUnits("3000000"));
  await comptroller._setCreditLimit(bank.address, bDAI.address, utils.parseUnits("3000000"));
=======
  const compound = <IComptroller>(
    await ethers.getContractAt("IComptroller", ADDRESS.BLB_COMPTROLLER, admin)
  );
  await compound._setCreditLimit(
    bank.address,
    CUSDC,
    utils.parseUnits("3000000")
  );
  await compound._setCreditLimit(
    bank.address,
    CCRV,
    utils.parseUnits("3000000")
  );
  await compound._setCreditLimit(
    bank.address,
    CDAI,
    utils.parseUnits("3000000")
  );
>>>>>>> 56b7f8b1

  await usdc.approve(usdcSoftVault.address, ethers.constants.MaxUint256);
  await usdc.transfer(alice.address, utils.parseUnits("500", 6));
  await usdcSoftVault.deposit(utils.parseUnits("5000", 6));

  await crv.approve(crvSoftVault.address, ethers.constants.MaxUint256);
  await crv.transfer(alice.address, utils.parseUnits("500", 18));
  await crvSoftVault.deposit(utils.parseUnits("5000", 18));

  await dai.approve(daiSoftVault.address, ethers.constants.MaxUint256);
  await dai.transfer(alice.address, utils.parseUnits("500", 18));
  await daiSoftVault.deposit(utils.parseUnits("5000", 18));

  console.log(
    "CRV Balance:",
    utils.formatEther(await crv.balanceOf(admin.address))
  );
  console.log(
    "USDC Balance:",
    utils.formatUnits(await usdc.balanceOf(admin.address), 6)
  );
  console.log(
    "DAI Balance:",
    utils.formatEther(await dai.balanceOf(admin.address))
  );

  return {
    werc20,
    wgauge,
    mockOracle,
    stableOracle,
    volatileOracle,
    tricryptoOracle,
    oracle,
    config,
    feeManager,
    bank,
    curveSpell,
    usdcSoftVault,
    crvSoftVault,
    daiSoftVault,
    hardVault,
    uniV3Lib: LibInstance,
<<<<<<< HEAD
    bUSDC,
    bICHI,
    bCRV,
    bDAI,
    bMIM,
    bLINK,
    bOHM,
    bSUSHI,
    bBAL,
    bALCX,
    bWETH,
    bWBTC,
  }
}
=======
  };
};
>>>>>>> 56b7f8b1
<|MERGE_RESOLUTION|>--- conflicted
+++ resolved
@@ -1,12 +1,7 @@
-<<<<<<< HEAD
+
 import { SignerWithAddress } from '@nomiclabs/hardhat-ethers/signers';
 import { BigNumber, utils, Contract } from 'ethers';
 import { ethers, upgrades } from 'hardhat';
-=======
-import { SignerWithAddress } from "@nomiclabs/hardhat-ethers/signers";
-import { BigNumber, utils } from "ethers";
-import { ethers, upgrades } from "hardhat";
->>>>>>> 56b7f8b1
 import {
   BlueBerryBank,
   CoreOracle,
@@ -26,15 +21,12 @@
   CurveVolatileOracle,
   CurveTricryptoOracle,
   CurveSpell,
-<<<<<<< HEAD
+
   Comptroller,
 } from '../../typechain-types';
 import { ADDRESS, CONTRACT_NAMES } from '../../constant';
 import { deployBTokens } from "./money-market";
-=======
-} from "../../typechain-types";
-import { ADDRESS, CONTRACT_NAMES } from "../../constant";
->>>>>>> 56b7f8b1
+
 
 const WETH = ADDRESS.WETH;
 const USDC = ADDRESS.USDC;
@@ -46,7 +38,7 @@
 const TOKEN_TRANSFER_PROXY = ADDRESS.TOKEN_TRANSFER_PROXY;
 
 export interface CrvProtocol {
-<<<<<<< HEAD
+
   werc20: WERC20,
   wgauge: WCurveGauge,
   mockOracle: MockOracle,
@@ -75,24 +67,6 @@
   bALCX: Contract,
   bWETH: Contract,
   bWBTC: Contract,
-=======
-  werc20: WERC20;
-  wgauge: WCurveGauge;
-  mockOracle: MockOracle;
-  stableOracle: CurveStableOracle;
-  volatileOracle: CurveVolatileOracle;
-  tricryptoOracle: CurveTricryptoOracle;
-  oracle: CoreOracle;
-  config: ProtocolConfig;
-  bank: BlueBerryBank;
-  curveSpell: CurveSpell;
-  usdcSoftVault: SoftVault;
-  crvSoftVault: SoftVault;
-  daiSoftVault: SoftVault;
-  hardVault: HardVault;
-  feeManager: FeeManager;
-  uniV3Lib: UniV3WrappedLib;
->>>>>>> 56b7f8b1
 }
 
 export const setupCrvProtocol = async (): Promise<CrvProtocol> => {
@@ -384,52 +358,26 @@
   );
 
   const SoftVault = await ethers.getContractFactory(CONTRACT_NAMES.SoftVault);
-<<<<<<< HEAD
-  usdcSoftVault = <SoftVault>await upgrades.deployProxy(SoftVault, [
-    config.address,
-    bUSDC.address,
-    "Interest Bearing USDC",
-    "ibUSDC"
-  ])
+  usdcSoftVault = <SoftVault>(
+    await upgrades.deployProxy(
+      SoftVault,
+      [config.address, CUSDC, "Interest Bearing USDC", "ibUSDC"],
+      { unsafeAllow: ["delegatecall"] }
+    )
+  );
   await usdcSoftVault.deployed();
   await bank.addBank(USDC, usdcSoftVault.address, hardVault.address, 9000);
 
-  daiSoftVault = <SoftVault>await upgrades.deployProxy(SoftVault, [
-    config.address,
-    bDAI.address,
-    "Interest Bearing DAI",
-    "ibDAI"
-  ])
+  daiSoftVault = <SoftVault>(
+    await upgrades.deployProxy(
+      SoftVault,
+      [config.address, CDAI, "Interest Bearing DAI", "ibDAI"],
+      { unsafeAllow: ["delegatecall"] }
+    )
+  );
   await daiSoftVault.deployed();
   await bank.addBank(DAI, daiSoftVault.address, hardVault.address, 8500);
 
-  crvSoftVault = <SoftVault>await upgrades.deployProxy(SoftVault, [
-    config.address,
-    bCRV.address,
-    "Interest Bearing CRV",
-    "ibCRV"
-  ]);
-=======
-  usdcSoftVault = <SoftVault>(
-    await upgrades.deployProxy(
-      SoftVault,
-      [config.address, CUSDC, "Interest Bearing USDC", "ibUSDC"],
-      { unsafeAllow: ["delegatecall"] }
-    )
-  );
-  await usdcSoftVault.deployed();
-  await bank.addBank(USDC, usdcSoftVault.address, hardVault.address, 9000);
-
-  daiSoftVault = <SoftVault>(
-    await upgrades.deployProxy(
-      SoftVault,
-      [config.address, CDAI, "Interest Bearing DAI", "ibDAI"],
-      { unsafeAllow: ["delegatecall"] }
-    )
-  );
-  await daiSoftVault.deployed();
-  await bank.addBank(DAI, daiSoftVault.address, hardVault.address, 8500);
-
   crvSoftVault = <SoftVault>(
     await upgrades.deployProxy(
       SoftVault,
@@ -437,16 +385,10 @@
       { unsafeAllow: ["delegatecall"] }
     )
   );
->>>>>>> 56b7f8b1
   await crvSoftVault.deployed();
   await bank.addBank(CRV, crvSoftVault.address, hardVault.address, 9000);
 
   // Whitelist bank contract on compound
-<<<<<<< HEAD
-  await comptroller._setCreditLimit(bank.address, bUSDC.address, utils.parseUnits("3000000"));
-  await comptroller._setCreditLimit(bank.address, bCRV.address, utils.parseUnits("3000000"));
-  await comptroller._setCreditLimit(bank.address, bDAI.address, utils.parseUnits("3000000"));
-=======
   const compound = <IComptroller>(
     await ethers.getContractAt("IComptroller", ADDRESS.BLB_COMPTROLLER, admin)
   );
@@ -465,7 +407,6 @@
     CDAI,
     utils.parseUnits("3000000")
   );
->>>>>>> 56b7f8b1
 
   await usdc.approve(usdcSoftVault.address, ethers.constants.MaxUint256);
   await usdc.transfer(alice.address, utils.parseUnits("500", 6));
@@ -509,7 +450,6 @@
     daiSoftVault,
     hardVault,
     uniV3Lib: LibInstance,
-<<<<<<< HEAD
     bUSDC,
     bICHI,
     bCRV,
@@ -523,8 +463,4 @@
     bWETH,
     bWBTC,
   }
-}
-=======
-  };
-};
->>>>>>> 56b7f8b1
+}