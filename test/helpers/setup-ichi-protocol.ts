--- conflicted
+++ resolved
@@ -136,11 +136,7 @@
 
   const IchiVault = await ethers.getContractFactory("MockIchiVault", {
     libraries: {
-<<<<<<< HEAD
-      Univ3WrappedLibContainer: LibInstance.address
-=======
       UniV3WrappedLibContainer: LibInstance.address
->>>>>>> a8d9aec9
     }
   });
   ichi_USDC_ICHI_Vault = <MockIchiVault>await IchiVault.deploy(
@@ -179,11 +175,7 @@
 
   const IchiVaultOracle = await ethers.getContractFactory(CONTRACT_NAMES.IchiVaultOracle, {
     libraries: {
-<<<<<<< HEAD
-      Univ3WrappedLibContainer: LibInstance.address
-=======
       UniV3WrappedLibContainer: LibInstance.address
->>>>>>> a8d9aec9
     }
   });
   ichiOracle = <IchiVaultOracle>await IchiVaultOracle.deploy(mockOracle.address);
