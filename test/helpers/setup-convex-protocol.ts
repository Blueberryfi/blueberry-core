import { SignerWithAddress } from "@nomiclabs/hardhat-ethers/signers";
import { BigNumber, utils, Contract } from "ethers";
import { ethers, upgrades } from "hardhat";
import {
  BlueBerryBank,
  CoreOracle,
  IWETH,
  MockOracle,
  SoftVault,
  WERC20,
  ProtocolConfig,
  IComptroller,
  ERC20,
  IUniswapV2Router02,
  ICurvePool,
  HardVault,
  FeeManager,
  UniV3WrappedLib,
  CurveStableOracle,
  CurveVolatileOracle,
  CurveTricryptoOracle,
  WConvexPools,
  ConvexSpell,
  Comptroller,
<<<<<<< HEAD
  PoolEscrow,
  PoolEscrowFactory,
=======
  MockBToken,
>>>>>>> 683fe8d1
} from "../../typechain-types";
import { ADDRESS, CONTRACT_NAMES } from "../../constant";
import { deployBTokens } from "./money-market";
import { impersonateAccount } from ".";

const AUGUSTUS_SWAPPER = ADDRESS.AUGUSTUS_SWAPPER;
const TOKEN_TRANSFER_PROXY = ADDRESS.TOKEN_TRANSFER_PROXY;
const ETH = ADDRESS.ETH;
const STETH = ADDRESS.STETH;
const FRXETH = ADDRESS.FRXETH;
const WETH = ADDRESS.WETH;
const USDC = ADDRESS.USDC;
const USDT = ADDRESS.USDT;
const DAI = ADDRESS.DAI;
const MIM = ADDRESS.MIM;
const SUSD = ADDRESS.SUSD;
const FRAX = ADDRESS.FRAX;
const CRV = ADDRESS.CRV;
const CVXCRV = ADDRESS.CVXCRV;
const CVX = ADDRESS.CVX;
const WBTC = ADDRESS.WBTC;
const WstETH = ADDRESS.wstETH;
const LINK = ADDRESS.LINK;
const ETH_PRICE = 1600;
const BTC_PRICE = 26000;
const LINK_PRICE = 7;

export interface CvxProtocol {
  werc20: WERC20;
  wconvex: WConvexPools;
  mockOracle: MockOracle;
  stableOracle: CurveStableOracle;
  volatileOracle: CurveVolatileOracle;
  tricryptoOracle: CurveTricryptoOracle;
  oracle: CoreOracle;
  config: ProtocolConfig;
  bank: BlueBerryBank;
  convexSpell: ConvexSpell;
  convexSpellWithVolatileOracle: ConvexSpell;
  usdcSoftVault: SoftVault;
  crvSoftVault: SoftVault;
  daiSoftVault: SoftVault;
  wethSoftVault: SoftVault;
  hardVault: HardVault;
  feeManager: FeeManager;
  uniV3Lib: UniV3WrappedLib;
  bUSDC: Contract;
  bICHI: Contract;
  bCRV: Contract;
  bDAI: Contract;
  bMIM: Contract;
  bLINK: Contract;
  bOHM: Contract;
  bSUSHI: Contract;
  bBAL: Contract;
  bALCX: Contract;
  bWETH: Contract;
  bWBTC: Contract;
}

export const setupCvxProtocol = async (
  minimized: boolean = false
): Promise<CvxProtocol> => {
  let admin: SignerWithAddress;
  let alice: SignerWithAddress;
  let treasury: SignerWithAddress;

  let usdc: ERC20;
  let dai: ERC20;
  let crv: ERC20;
  let weth: IWETH;
  let werc20: WERC20;
  let wconvex: WConvexPools;
  let mockOracle: MockOracle;
  let stableOracle: CurveStableOracle;
  let volatileOracle: CurveVolatileOracle;
  let tricryptoOracle: CurveTricryptoOracle;
  let oracle: CoreOracle;
  let convexSpell: ConvexSpell;
  let convexSpellWithVolatileOracle: ConvexSpell;

  let escrowBase: PoolEscrow;
  let escrowFactory: PoolEscrowFactory;

  let config: ProtocolConfig;
  let feeManager: FeeManager;
  let bank: BlueBerryBank;
  let usdcSoftVault: SoftVault;
  let crvSoftVault: SoftVault;
  let mimSoftVault: SoftVault;
  let daiSoftVault: SoftVault;
  let linkSoftVault: SoftVault;
  let wstETHSoftVault: SoftVault;
  let wethSoftVault: SoftVault;
  let wbtcSoftVault: SoftVault;
  let crvStEthSoftVault: SoftVault;
  let crvFrxEthSoftVault: SoftVault;
  let crvMim3CrvSoftVault: SoftVault;
  let crvCvxCrvSoftVault: SoftVault;
  let hardVault: HardVault;

  let comptroller: Comptroller;
  let bUSDC: Contract;
  let bICHI: Contract;
  let bCRV: Contract;
  let bDAI: Contract;
  let bMIM: Contract;
  let bLINK: Contract;
  let bOHM: Contract;
  let bSUSHI: Contract;
  let bBAL: Contract;
  let bALCX: Contract;
  let bWETH: Contract;
  let bWBTC: Contract;
  let bWstETH: Contract;
  let bCrvStEth: Contract | undefined;
  let bCrvFrxEth: Contract | undefined;
  let bCrvMim3Crv: Contract | undefined;
  let bCrvCvxCrv: Contract | undefined;

  [admin, alice, treasury] = await ethers.getSigners();
  usdc = <ERC20>await ethers.getContractAt("ERC20", USDC);
  dai = <ERC20>await ethers.getContractAt("ERC20", DAI);
  crv = <ERC20>await ethers.getContractAt("ERC20", CRV);
  weth = <IWETH>await ethers.getContractAt(CONTRACT_NAMES.IWETH, WETH);

  // Prepare USDC
  // deposit 80 eth -> 80 WETH
  await weth.deposit({ value: utils.parseUnits("100") });

  // swap 40 WETH -> USDC, 40 WETH -> DAI
  await weth.approve(ADDRESS.UNI_V2_ROUTER, ethers.constants.MaxUint256);
  const uniV2Router = <IUniswapV2Router02>(
    await ethers.getContractAt(
      CONTRACT_NAMES.IUniswapV2Router02,
      ADDRESS.UNI_V2_ROUTER
    )
  );
  await uniV2Router.swapExactTokensForTokens(
    utils.parseUnits("10"),
    0,
    [WETH, USDC],
    admin.address,
    ethers.constants.MaxUint256
  );
  await uniV2Router.swapExactTokensForTokens(
    utils.parseUnits("10"),
    0,
    [WETH, WBTC],
    admin.address,
    ethers.constants.MaxUint256
  );
  await uniV2Router.swapExactTokensForTokens(
    utils.parseUnits("10"),
    0,
    [WETH, DAI],
    admin.address,
    ethers.constants.MaxUint256
  );
  await uniV2Router.swapExactTokensForTokens(
    utils.parseUnits("10"),
    0,
    [WETH, MIM],
    admin.address,
    ethers.constants.MaxUint256
  );
  await uniV2Router.swapExactTokensForTokens(
    utils.parseUnits("10"),
    0,
    [WETH, LINK],
    admin.address,
    ethers.constants.MaxUint256
  );
  // Swap 40 weth -> crv
  await weth.approve(ADDRESS.SUSHI_ROUTER, ethers.constants.MaxUint256);
  const sushiRouter = <IUniswapV2Router02>(
    await ethers.getContractAt(
      CONTRACT_NAMES.IUniswapV2Router02,
      ADDRESS.SUSHI_ROUTER
    )
  );
  await sushiRouter.swapExactTokensForTokens(
    utils.parseUnits("10"),
    0,
    [WETH, CRV],
    admin.address,
    ethers.constants.MaxUint256
  );
  // Try to swap some crv to usdc -> Swap router test
  await crv.approve(ADDRESS.SUSHI_ROUTER, 0);
  await crv.approve(ADDRESS.SUSHI_ROUTER, ethers.constants.MaxUint256);
  await sushiRouter.swapExactTokensForTokens(
    utils.parseUnits("10"),
    0,
    [CRV, WETH, USDC],
    admin.address,
    ethers.constants.MaxUint256
  );

  // Transfer wstETH from whale
  const wstETHWhale = minimized
    ? "0xb013Ce9a2ccf40b2097Da5B36E2d1e7ccFFbB77d"
    : "0x5fEC2f34D80ED82370F733043B6A536d7e9D7f8d";
  await admin.sendTransaction({
    to: wstETHWhale,
    value: utils.parseEther("10"),
  });
  await impersonateAccount(wstETHWhale);
  const whale1 = await ethers.getSigner(wstETHWhale);
  let wstETH = <ERC20>await ethers.getContractAt("ERC20", WstETH);
  await wstETH.connect(whale1).transfer(admin.address, utils.parseUnits("30"));

  // Transfer MIM from whale
  const mimWhale = "0x5f0DeE98360d8200b20812e174d139A1a633EDd2";
  await impersonateAccount(mimWhale);
  const whale2 = await ethers.getSigner(mimWhale);
  let mim = <ERC20>await ethers.getContractAt("ERC20", MIM);
  await mim.connect(whale2).transfer(admin.address, utils.parseUnits("10000"));

  const LinkedLibFactory = await ethers.getContractFactory("UniV3WrappedLib");
  const LibInstance = await LinkedLibFactory.deploy();

  const MockOracle = await ethers.getContractFactory(CONTRACT_NAMES.MockOracle);
  mockOracle = <MockOracle>await MockOracle.deploy();
  await mockOracle.deployed();
  await mockOracle.setPrice(
    [
      ETH,
      WETH,
      STETH,
      WstETH,
      FRXETH,
      WBTC,
      LINK,
      USDC,
      CRV,
      CVXCRV,
      DAI,
      MIM,
      USDT,
      FRAX,
      CVX,
      SUSD,
      ADDRESS.CRV_3Crv,
    ],
    [
      BigNumber.from(10).pow(18).mul(ETH_PRICE),
      BigNumber.from(10).pow(18).mul(ETH_PRICE),
      BigNumber.from(10).pow(18).mul(ETH_PRICE),
      BigNumber.from(10).pow(18).mul(ETH_PRICE),
      BigNumber.from(10).pow(18).mul(ETH_PRICE),
      BigNumber.from(10).pow(18).mul(BTC_PRICE),
      BigNumber.from(10).pow(18).mul(LINK_PRICE),
      BigNumber.from(10).pow(18), // $1
      BigNumber.from(10).pow(18), // $1
      BigNumber.from(10).pow(18), // $1
      BigNumber.from(10).pow(18), // $1
      BigNumber.from(10).pow(18), // $1
      BigNumber.from(10).pow(18), // $1
      BigNumber.from(10).pow(18), // $1
      BigNumber.from(10).pow(18), // $1
      BigNumber.from(10).pow(18), // $1
      BigNumber.from(10).pow(18), // $1
    ]
  );

  const CurveStableOracleFactory = await ethers.getContractFactory(
    CONTRACT_NAMES.CurveStableOracle
  );
  stableOracle = <CurveStableOracle>(
    await CurveStableOracleFactory.deploy(
      mockOracle.address,
      ADDRESS.CRV_ADDRESS_PROVIDER
    )
  );
  await stableOracle.deployed();

  const CurveVolatileOracleFactory = await ethers.getContractFactory(
    CONTRACT_NAMES.CurveVolatileOracle
  );
  volatileOracle = <CurveVolatileOracle>(
    await CurveVolatileOracleFactory.deploy(
      mockOracle.address,
      ADDRESS.CRV_ADDRESS_PROVIDER
    )
  );
  await volatileOracle.deployed();

  let poolInfo = await volatileOracle.callStatic.getPoolInfo(
    ADDRESS.CRV_CRVETH
  );
  await volatileOracle.setLimiter(
    ADDRESS.CRV_CRVETH,
    poolInfo.virtualPrice.mul(99).div(100)
  );

  const CurveTricryptoOracleFactory = await ethers.getContractFactory(
    CONTRACT_NAMES.CurveTricryptoOracle
  );
  tricryptoOracle = <CurveTricryptoOracle>(
    await CurveTricryptoOracleFactory.deploy(
      mockOracle.address,
      ADDRESS.CRV_ADDRESS_PROVIDER
    )
  );
  await tricryptoOracle.deployed();

  const CoreOracle = await ethers.getContractFactory(CONTRACT_NAMES.CoreOracle);
  oracle = <CoreOracle>(
    await upgrades.deployProxy(CoreOracle, { unsafeAllow: ["delegatecall"] })
  );
  await oracle.deployed();

  await oracle.setRoutes(
    [
      WETH,
      USDC,
      CRV,
      DAI,
      MIM,
      USDT,
      FRAX,
      CVX,
      SUSD,
      WBTC,
      WstETH,
      LINK,
      ADDRESS.CRV_FRXETH,
      ADDRESS.CRV_CVXCRV_CRV,
      ADDRESS.CRV_3Crv,
      ADDRESS.CRV_FRAX3Crv,
      ADDRESS.CRV_SUSD,
      ADDRESS.CRV_CRVETH,
      ADDRESS.CRV_STETH,
      ADDRESS.CRV_MIM3CRV,
      ADDRESS.CRV_FRAXUSDC,
    ],
    [
      mockOracle.address,
      mockOracle.address,
      mockOracle.address,
      mockOracle.address,
      mockOracle.address,
      mockOracle.address,
      mockOracle.address,
      mockOracle.address,
      mockOracle.address,
      mockOracle.address,
      mockOracle.address,
      mockOracle.address,
      stableOracle.address,
      stableOracle.address,
      stableOracle.address,
      stableOracle.address,
      stableOracle.address,
      volatileOracle.address,
      stableOracle.address,
      stableOracle.address,
      stableOracle.address,
    ]
  );

  let bTokens = await deployBTokens(
    admin.address,
    oracle.address,
    minimized
      ? []
      : [
          { token: ADDRESS.CRV_STETH, symbol: "CRVSTETH" },
          { token: ADDRESS.CRV_FRXETH, symbol: "CRVFRXETH" },
          { token: ADDRESS.CRV_MIM3CRV, symbol: "CRVMIM3CRV" },
          { token: ADDRESS.CRV_CVXCRV_CRV, symbol: "CRVCVXCRV" },
        ]
  );
  comptroller = bTokens.comptroller;
  bUSDC = bTokens.bUSDC;
  bICHI = bTokens.bICHI;
  bCRV = bTokens.bCRV;
  bDAI = bTokens.bDAI;
  bMIM = bTokens.bMIM;
  bLINK = bTokens.bLINK;
  bOHM = bTokens.bOHM;
  bSUSHI = bTokens.bSUSHI;
  bBAL = bTokens.bBAL;
  bALCX = bTokens.bALCX;
  bWETH = bTokens.bWETH;
  bWBTC = bTokens.bWBTC;
  bWstETH = bTokens.bWstETH;
  if (!minimized) {
    bCrvStEth = bTokens.extraBTokens[0];
    bCrvFrxEth = bTokens.extraBTokens[1];
    bCrvMim3Crv = bTokens.extraBTokens[2];
    bCrvCvxCrv = bTokens.extraBTokens[3];
  }

  // Deploy Bank
  const Config = await ethers.getContractFactory("ProtocolConfig");
  config = <ProtocolConfig>await upgrades.deployProxy(
    Config,
    [treasury.address],
    {
      unsafeAllow: ["delegatecall"],
    }
  );
  await config.deployed();
  // config.startVaultWithdrawFee();

  const FeeManager = await ethers.getContractFactory("FeeManager");
  feeManager = <FeeManager>await upgrades.deployProxy(
    FeeManager,
    [config.address],
    {
      unsafeAllow: ["delegatecall"],
    }
  );
  await feeManager.deployed();
  await config.setFeeManager(feeManager.address);

  const BlueBerryBank = await ethers.getContractFactory(
    CONTRACT_NAMES.BlueBerryBank
  );
  bank = <BlueBerryBank>(
    await upgrades.deployProxy(
      BlueBerryBank,
      [oracle.address, config.address],
      { unsafeAllow: ["delegatecall"] }
    )
  );
  await bank.deployed();

  const WERC20 = await ethers.getContractFactory(CONTRACT_NAMES.WERC20);
  werc20 = <WERC20>(
    await upgrades.deployProxy(WERC20, { unsafeAllow: ["delegatecall"] })
  );
  await werc20.deployed();

  const escrowBaseFactory = await ethers.getContractFactory("PoolEscrow");
  escrowBase = await escrowBaseFactory.deploy();

  await escrowBase.deployed();

  const escrowFactoryFactory = await ethers.getContractFactory(
    "PoolEscrowFactory"
  );
  escrowFactory = await escrowFactoryFactory.deploy(escrowBase.address);

  await escrowFactory.deployed();

  const WConvexPoolsFactory = await ethers.getContractFactory(
    CONTRACT_NAMES.WConvexPools
  );

  wconvex = <WConvexPools>(
    await upgrades.deployProxy(
      WConvexPoolsFactory,
      [CVX, ADDRESS.CVX_BOOSTER, escrowFactory.address],
      { unsafeAllow: ["delegatecall"] }
    )
  );

  escrowFactory.initialize(wconvex.address, ADDRESS.CVX_BOOSTER);

  await wconvex.deployed();

  // Deploy CRV spell
  const ConvexSpell = await ethers.getContractFactory(
    CONTRACT_NAMES.ConvexSpell
  );
  convexSpell = <ConvexSpell>(
    await upgrades.deployProxy(
      ConvexSpell,
      [
        bank.address,
        werc20.address,
        WETH,
        wconvex.address,
        stableOracle.address,
        AUGUSTUS_SWAPPER,
        TOKEN_TRANSFER_PROXY,
      ],
      { unsafeAllow: ["delegatecall"] }
    )
  );
  await convexSpell.deployed();
  // await curveSpell.setSwapRouter(ADDRESS.SUSHI_ROUTER);
  const curveLPs = [
    ADDRESS.CRV_3Crv, // 0
    ADDRESS.CRV_FRAX3Crv, // 1
    ADDRESS.CRV_SUSD, // 2
    ADDRESS.CRV_FRXETH, // 3
    ADDRESS.CRV_STETH, // 4
    ADDRESS.CRV_MIM3CRV, // 5
    ADDRESS.CRV_CVXCRV_CRV, // 6
    ADDRESS.CRV_FRAXUSDC, // 7
  ];
  for (let i = 0; i < curveLPs.length; i++) {
    await convexSpell.addStrategy(
      curveLPs[i],
      utils.parseUnits("100", 18),
      utils.parseUnits("2000", 18)
    );
    await convexSpell.setCollateralsMaxLTVs(
      i,
      [USDC, CRV, DAI, WBTC, WstETH, LINK, WETH, MIM, curveLPs[i]],
      [30000, 30000, 30000, 30000, 30000, 30000, 30000, 30000, 30000]
    );
  }

  if (!minimized) {
    poolInfo = await volatileOracle.callStatic.getPoolInfo(ADDRESS.CRV_FRXETH);
    const crvFrxEthPool = <ICurvePool>(
      await ethers.getContractAt(CONTRACT_NAMES.ICurvePool, poolInfo.pool)
    );
    await crvFrxEthPool["add_liquidity(uint256[2],uint256)"](
      [utils.parseUnits("10", 18), 0],
      0,
      {
        value: utils.parseUnits("10", 18),
      }
    );

    poolInfo = await volatileOracle.callStatic.getPoolInfo(ADDRESS.CRV_MIM3CRV);
    const crvMim3CrvPool = <ICurvePool>(
      await ethers.getContractAt(CONTRACT_NAMES.ICurvePool, poolInfo.pool)
    );
    await mim.approve(poolInfo.pool, utils.parseUnits("500", 18));
    await crvMim3CrvPool["add_liquidity(uint256[2],uint256)"](
      [utils.parseUnits("500", 18), 0],
      0
    );

    poolInfo = await volatileOracle.callStatic.getPoolInfo(
      ADDRESS.CRV_CVXCRV_CRV
    );
    const crvCvxCrvPool = <ICurvePool>(
      await ethers.getContractAt(CONTRACT_NAMES.ICurvePool, poolInfo.pool)
    );
    await crv.approve(poolInfo.pool, utils.parseUnits("100", 18));
    await crvCvxCrvPool["add_liquidity(uint256[2],uint256)"](
      [utils.parseUnits("100", 18), 0],
      0
    );
  }

  poolInfo = await volatileOracle.callStatic.getPoolInfo(ADDRESS.CRV_STETH);
  const crvStEthPool = <ICurvePool>(
    await ethers.getContractAt(CONTRACT_NAMES.ICurvePool, poolInfo.pool)
  );
  await crvStEthPool["add_liquidity(uint256[2],uint256)"](
    [utils.parseUnits("10", 18), 0],
    0,
    {
      value: utils.parseUnits("10", 18),
    }
  );

  convexSpellWithVolatileOracle = <ConvexSpell>(
    await upgrades.deployProxy(
      ConvexSpell,
      [
        bank.address,
        werc20.address,
        WETH,
        wconvex.address,
        volatileOracle.address,
        AUGUSTUS_SWAPPER,
        TOKEN_TRANSFER_PROXY,
      ],
      { unsafeAllow: ["delegatecall"] }
    )
  );
  await convexSpellWithVolatileOracle.deployed();
  await convexSpellWithVolatileOracle.addStrategy(
    ADDRESS.CRV_CRVETH,
    utils.parseUnits("0.5", 18),
    utils.parseUnits("2000", 18)
  );
  await convexSpellWithVolatileOracle.setCollateralsMaxLTVs(
    0,
    [USDC, CRV, DAI],
    [30000, 30000, 30000]
  );

  // Setup Bank
  await bank.whitelistSpells(
    [convexSpell.address, convexSpellWithVolatileOracle.address],
    [true, true]
  );
  const whitelistTokens = [
    USDC,
    CRV,
    DAI,
    WBTC,
    WstETH,
    LINK,
    WETH,
    MIM,
    ADDRESS.CRV_STETH,
  ];
  if (!minimized) {
    whitelistTokens.push(
      ADDRESS.CRV_FRXETH,
      ADDRESS.CRV_MIM3CRV,
      ADDRESS.CRV_CVXCRV_CRV
    );
  }
  await bank.whitelistTokens(
    whitelistTokens,
    new Array(whitelistTokens.length).fill(true)
  );
  await bank.whitelistERC1155([werc20.address, wconvex.address], true);

  const HardVault = await ethers.getContractFactory(CONTRACT_NAMES.HardVault);
  hardVault = <HardVault>await upgrades.deployProxy(
    HardVault,
    [config.address],
    {
      unsafeAllow: ["delegatecall"],
    }
  );

  const SoftVault = await ethers.getContractFactory(CONTRACT_NAMES.SoftVault);
  usdcSoftVault = <SoftVault>(
    await upgrades.deployProxy(
      SoftVault,
      [config.address, bUSDC.address, "Interest Bearing USDC", "ibUSDC"],
      { unsafeAllow: ["delegatecall"] }
    )
  );
  await usdcSoftVault.deployed();
  await bank.addBank(USDC, usdcSoftVault.address, hardVault.address, 9000);

  daiSoftVault = <SoftVault>(
    await upgrades.deployProxy(
      SoftVault,
      [config.address, bDAI.address, "Interest Bearing DAI", "ibDAI"],
      { unsafeAllow: ["delegatecall"] }
    )
  );
  await daiSoftVault.deployed();
  await bank.addBank(DAI, daiSoftVault.address, hardVault.address, 8500);

  crvSoftVault = <SoftVault>(
    await upgrades.deployProxy(
      SoftVault,
      [config.address, bCRV.address, "Interest Bearing CRV", "ibCRV"],
      { unsafeAllow: ["delegatecall"] }
    )
  );
  await crvSoftVault.deployed();
  await bank.addBank(CRV, crvSoftVault.address, hardVault.address, 9000);

  mimSoftVault = <SoftVault>(
    await upgrades.deployProxy(
      SoftVault,
      [config.address, bMIM.address, "Interest Bearing MIM", "ibMIM"],
      { unsafeAllow: ["delegatecall"] }
    )
  );
  await mimSoftVault.deployed();
  await bank.addBank(MIM, mimSoftVault.address, hardVault.address, 8500);

  linkSoftVault = <SoftVault>(
    await upgrades.deployProxy(
      SoftVault,
      [config.address, bLINK.address, "Interest Bearing LINK", "ibLINK"],
      { unsafeAllow: ["delegatecall"] }
    )
  );
  await linkSoftVault.deployed();
  await bank.addBank(LINK, linkSoftVault.address, hardVault.address, 9000);

  wstETHSoftVault = <SoftVault>(
    await upgrades.deployProxy(
      SoftVault,
      [config.address, bWstETH.address, "Interest Bearing WstETH", "ibWstETH"],
      { unsafeAllow: ["delegatecall"] }
    )
  );
  await wstETHSoftVault.deployed();
  await bank.addBank(WstETH, wstETHSoftVault.address, hardVault.address, 8500);

  wethSoftVault = <SoftVault>(
    await upgrades.deployProxy(
      SoftVault,
      [config.address, bWETH.address, "Interest Bearing WETH", "ibWETH"],
      { unsafeAllow: ["delegatecall"] }
    )
  );
  await wethSoftVault.deployed();
  await bank.addBank(WETH, wethSoftVault.address, hardVault.address, 9000);

  wbtcSoftVault = <SoftVault>(
    await upgrades.deployProxy(
      SoftVault,
      [config.address, bWBTC.address, "Interest Bearing WBTC", "ibWBTC"],
      { unsafeAllow: ["delegatecall"] }
    )
  );
  await wbtcSoftVault.deployed();
  await bank.addBank(WBTC, wbtcSoftVault.address, hardVault.address, 9000);

  if (bCrvStEth) {
    crvStEthSoftVault = <SoftVault>(
      await upgrades.deployProxy(
        SoftVault,
        [
          config.address,
          bCrvStEth.address,
          "Interest Bearing CRVSTETH",
          "ibCRVSTETH",
        ],
        { unsafeAllow: ["delegatecall"] }
      )
    );
    await crvStEthSoftVault.deployed();
    await bank.addBank(
      ADDRESS.CRV_STETH,
      crvStEthSoftVault.address,
      hardVault.address,
      9000
    );
  }

  if (bCrvFrxEth) {
    crvFrxEthSoftVault = <SoftVault>(
      await upgrades.deployProxy(
        SoftVault,
        [
          config.address,
          bCrvFrxEth.address,
          "Interest Bearing CRVFRXETH",
          "ibCRVFRXETH",
        ],
        { unsafeAllow: ["delegatecall"] }
      )
    );
    await crvFrxEthSoftVault.deployed();
    await bank.addBank(
      ADDRESS.CRV_FRXETH,
      crvFrxEthSoftVault.address,
      hardVault.address,
      9000
    );
  }

  if (bCrvMim3Crv) {
    crvMim3CrvSoftVault = <SoftVault>(
      await upgrades.deployProxy(
        SoftVault,
        [
          config.address,
          bCrvMim3Crv.address,
          "Interest Bearing CRVMIM3CRV",
          "ibCRVMIM3CRV",
        ],
        { unsafeAllow: ["delegatecall"] }
      )
    );
    await crvMim3CrvSoftVault.deployed();
    await bank.addBank(
      ADDRESS.CRV_MIM3CRV,
      crvMim3CrvSoftVault.address,
      hardVault.address,
      9000
    );
  }

  // const crvMim3Crv = <ERC20>await ethers.getContractAt("ERC20", ADDRESS.CRV_MIM3CRV);
  // const balance = await crvMim3Crv.balanceOf(admin.address);
  // console.log("===> balance:", balance);
  // await crvMim3Crv.approve(crvMim3CrvSoftVault.address, ethers.constants.MaxUint256);
  // console.log("===> approved");
  // await crvMim3CrvSoftVault.deposit(balance);
  // console.log("===> deposited");

  if (bCrvCvxCrv) {
    crvCvxCrvSoftVault = <SoftVault>(
      await upgrades.deployProxy(
        SoftVault,
        [
          config.address,
          bCrvCvxCrv.address,
          "Interest Bearing CRVCVXCRV",
          "ibCRVCVXCRV",
        ],
        { unsafeAllow: ["delegatecall"] }
      )
    );
    await crvCvxCrvSoftVault.deployed();
    await bank.addBank(
      ADDRESS.CRV_CVXCRV_CRV,
      crvCvxCrvSoftVault.address,
      hardVault.address,
      9000
    );
  }

  // Whitelist bank contract on compound
  await comptroller._setCreditLimit(
    bank.address,
    bUSDC.address,
    utils.parseUnits("3000000")
  );
  await comptroller._setCreditLimit(
    bank.address,
    bCRV.address,
    utils.parseUnits("3000000")
  );
  await comptroller._setCreditLimit(
    bank.address,
    bDAI.address,
    utils.parseUnits("3000000")
  );
  await comptroller._setCreditLimit(
    bank.address,
    bWBTC.address,
    utils.parseUnits("3000000")
  );
  await comptroller._setCreditLimit(
    bank.address,
    bWstETH.address,
    utils.parseUnits("3000000")
  );
  await comptroller._setCreditLimit(
    bank.address,
    bWETH.address,
    utils.parseUnits("3000000")
  );

  await usdc.approve(usdcSoftVault.address, ethers.constants.MaxUint256);
  await usdc.transfer(alice.address, utils.parseUnits("500", 6));
  await usdcSoftVault.deposit(utils.parseUnits("5000", 6));

  await crv.approve(crvSoftVault.address, ethers.constants.MaxUint256);
  await crv.transfer(alice.address, utils.parseUnits("500", 18));
  await crvSoftVault.deposit(utils.parseUnits("5000", 18));

  await dai.approve(daiSoftVault.address, ethers.constants.MaxUint256);
  await dai.transfer(alice.address, utils.parseUnits("500", 18));
  await daiSoftVault.deposit(utils.parseUnits("5000", 18));

  await weth.deposit({ value: utils.parseUnits("100") });
  await weth.approve(wethSoftVault.address, ethers.constants.MaxUint256);
  await wethSoftVault.deposit(utils.parseUnits("100", 18));

  console.log(
    "CRV Balance:",
    utils.formatEther(await crv.balanceOf(admin.address))
  );
  console.log(
    "USDC Balance:",
    utils.formatUnits(await usdc.balanceOf(admin.address), 6)
  );
  console.log(
    "DAI Balance:",
    utils.formatEther(await dai.balanceOf(admin.address))
  );

  return {
    werc20,
    wconvex,
    mockOracle,
    stableOracle,
    volatileOracle,
    tricryptoOracle,
    oracle,
    config,
    feeManager,
    bank,
    convexSpell,
    convexSpellWithVolatileOracle,
    usdcSoftVault,
    crvSoftVault,
    daiSoftVault,
    wethSoftVault,
    hardVault,
    uniV3Lib: LibInstance,
    bUSDC,
    bICHI,
    bCRV,
    bDAI,
    bMIM,
    bLINK,
    bOHM,
    bSUSHI,
    bBAL,
    bALCX,
    bWETH,
    bWBTC,
  };
};<|MERGE_RESOLUTION|>--- conflicted
+++ resolved
@@ -22,12 +22,9 @@
   WConvexPools,
   ConvexSpell,
   Comptroller,
-<<<<<<< HEAD
   PoolEscrow,
   PoolEscrowFactory,
-=======
   MockBToken,
->>>>>>> 683fe8d1
 } from "../../typechain-types";
 import { ADDRESS, CONTRACT_NAMES } from "../../constant";
 import { deployBTokens } from "./money-market";
