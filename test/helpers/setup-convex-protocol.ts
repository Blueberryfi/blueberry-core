import { SignerWithAddress } from "@nomiclabs/hardhat-ethers/signers";
import { BigNumber, utils, Contract } from "ethers";
import { ethers, upgrades } from "hardhat";
import {
  BlueBerryBank,
  CoreOracle,
  IWETH,
  MockOracle,
  SoftVault,
  WERC20,
  ProtocolConfig,
  IComptroller,
  ERC20,
  IUniswapV2Router02,
  HardVault,
  FeeManager,
  UniV3WrappedLib,
  CurveStableOracle,
  CurveVolatileOracle,
  CurveTricryptoOracle,
  WConvexPools,
  ConvexSpell,
  Comptroller,
} from "../../typechain-types";
import { ADDRESS, CONTRACT_NAMES } from "../../constant";
import { deployBTokens } from "./money-market";

const AUGUSTUS_SWAPPER = ADDRESS.AUGUSTUS_SWAPPER;
const TOKEN_TRANSFER_PROXY = ADDRESS.TOKEN_TRANSFER_PROXY;
const WETH = ADDRESS.WETH;
const USDC = ADDRESS.USDC;
const USDT = ADDRESS.USDT;
const DAI = ADDRESS.DAI;
const SUSD = ADDRESS.SUSD;
const FRAX = ADDRESS.FRAX;
const CRV = ADDRESS.CRV;
const CVX = ADDRESS.CVX;
const ETH_PRICE = 1600;

export interface CvxProtocol {
  werc20: WERC20;
  wconvex: WConvexPools;
  mockOracle: MockOracle;
  stableOracle: CurveStableOracle;
  volatileOracle: CurveVolatileOracle;
  tricryptoOracle: CurveTricryptoOracle;
  oracle: CoreOracle;
  config: ProtocolConfig;
  bank: BlueBerryBank;
  convexSpell: ConvexSpell;
  convexSpellWithVolatileOracle: ConvexSpell;
  usdcSoftVault: SoftVault;
  crvSoftVault: SoftVault;
  daiSoftVault: SoftVault;
  hardVault: HardVault;
  feeManager: FeeManager;
  uniV3Lib: UniV3WrappedLib;
  bUSDC: Contract;
  bICHI: Contract;
  bCRV: Contract;
  bDAI: Contract;
  bMIM: Contract;
  bLINK: Contract;
  bOHM: Contract;
  bSUSHI: Contract;
  bBAL: Contract;
  bALCX: Contract;
  bWETH: Contract;
  bWBTC: Contract;
}

export const setupCvxProtocol = async (): Promise<CvxProtocol> => {
  let admin: SignerWithAddress;
  let alice: SignerWithAddress;
  let treasury: SignerWithAddress;

  let usdc: ERC20;
  let dai: ERC20;
  let crv: ERC20;
  let weth: IWETH;
  let werc20: WERC20;
  let wconvex: WConvexPools;
  let mockOracle: MockOracle;
  let stableOracle: CurveStableOracle;
  let volatileOracle: CurveVolatileOracle;
  let tricryptoOracle: CurveTricryptoOracle;
  let oracle: CoreOracle;
  let convexSpell: ConvexSpell;
  let convexSpellWithVolatileOracle: ConvexSpell;

  let config: ProtocolConfig;
  let feeManager: FeeManager;
  let bank: BlueBerryBank;
  let usdcSoftVault: SoftVault;
  let crvSoftVault: SoftVault;
  let daiSoftVault: SoftVault;
  let hardVault: HardVault;

  let comptroller: Comptroller;
  let bUSDC: Contract;
  let bICHI: Contract;
  let bCRV: Contract;
  let bDAI: Contract;
  let bMIM: Contract;
  let bLINK: Contract;
  let bOHM: Contract;
  let bSUSHI: Contract;
  let bBAL: Contract;
  let bALCX: Contract;
  let bWETH: Contract;
  let bWBTC: Contract;

  [admin, alice, treasury] = await ethers.getSigners();
  usdc = <ERC20>await ethers.getContractAt("ERC20", USDC);
  dai = <ERC20>await ethers.getContractAt("ERC20", DAI);
  crv = <ERC20>await ethers.getContractAt("ERC20", CRV);
  weth = <IWETH>await ethers.getContractAt(CONTRACT_NAMES.IWETH, WETH);

  // Prepare USDC
  // deposit 80 eth -> 80 WETH
  await weth.deposit({ value: utils.parseUnits("100") });

  // swap 40 WETH -> USDC, 40 WETH -> DAI
  await weth.approve(ADDRESS.UNI_V2_ROUTER, ethers.constants.MaxUint256);
  const uniV2Router = <IUniswapV2Router02>(
    await ethers.getContractAt(
      CONTRACT_NAMES.IUniswapV2Router02,
      ADDRESS.UNI_V2_ROUTER
    )
  );
  await uniV2Router.swapExactTokensForTokens(
    utils.parseUnits("30"),
    0,
    [WETH, USDC],
    admin.address,
    ethers.constants.MaxUint256
  );
  await uniV2Router.swapExactTokensForTokens(
    utils.parseUnits("30"),
    0,
    [WETH, DAI],
    admin.address,
    ethers.constants.MaxUint256
  );
  // Swap 40 weth -> crv
  await weth.approve(ADDRESS.SUSHI_ROUTER, ethers.constants.MaxUint256);
  const sushiRouter = <IUniswapV2Router02>(
    await ethers.getContractAt(
      CONTRACT_NAMES.IUniswapV2Router02,
      ADDRESS.SUSHI_ROUTER
    )
  );
  await sushiRouter.swapExactTokensForTokens(
    utils.parseUnits("40"),
    0,
    [WETH, CRV],
    admin.address,
    ethers.constants.MaxUint256
  );
  // Try to swap some crv to usdc -> Swap router test
  await crv.approve(ADDRESS.SUSHI_ROUTER, 0);
  await crv.approve(ADDRESS.SUSHI_ROUTER, ethers.constants.MaxUint256);
  await sushiRouter.swapExactTokensForTokens(
    utils.parseUnits("10"),
    0,
    [CRV, WETH, USDC],
    admin.address,
    ethers.constants.MaxUint256
  );

  const LinkedLibFactory = await ethers.getContractFactory("UniV3WrappedLib");
  const LibInstance = await LinkedLibFactory.deploy();

  const MockOracle = await ethers.getContractFactory(CONTRACT_NAMES.MockOracle);
  mockOracle = <MockOracle>await MockOracle.deploy();
  await mockOracle.deployed();
  await mockOracle.setPrice(
    [WETH, USDC, CRV, DAI, USDT, FRAX, CVX, SUSD],
    [
      BigNumber.from(10).pow(18).mul(ETH_PRICE),
      BigNumber.from(10).pow(18), // $1
      BigNumber.from(10).pow(18), // $1
      BigNumber.from(10).pow(18), // $1
      BigNumber.from(10).pow(18), // $1
      BigNumber.from(10).pow(18), // $1
      BigNumber.from(10).pow(18), // $1
      BigNumber.from(10).pow(18), // $1
    ]
  );

  const CurveStableOracleFactory = await ethers.getContractFactory(
    CONTRACT_NAMES.CurveStableOracle
  );
  stableOracle = <CurveStableOracle>(
    await CurveStableOracleFactory.deploy(
      mockOracle.address,
      ADDRESS.CRV_ADDRESS_PROVIDER
    )
  );
  await stableOracle.deployed();

  const CurveVolatileOracleFactory = await ethers.getContractFactory(
    CONTRACT_NAMES.CurveVolatileOracle
  );
  volatileOracle = <CurveVolatileOracle>(
    await CurveVolatileOracleFactory.deploy(
      mockOracle.address,
      ADDRESS.CRV_ADDRESS_PROVIDER
    )
  );
  await volatileOracle.deployed();

  let poolInfo = await volatileOracle.callStatic.getPoolInfo(
    ADDRESS.CRV_CRVETH
  );
  await volatileOracle.setLimiter(
    ADDRESS.CRV_CRVETH,
    poolInfo.virtualPrice.mul(99).div(100)
  );

  const CurveTricryptoOracleFactory = await ethers.getContractFactory(
    CONTRACT_NAMES.CurveTricryptoOracle
  );
  tricryptoOracle = <CurveTricryptoOracle>(
    await CurveTricryptoOracleFactory.deploy(
      mockOracle.address,
      ADDRESS.CRV_ADDRESS_PROVIDER
    )
  );
  await tricryptoOracle.deployed();

  const CoreOracle = await ethers.getContractFactory(CONTRACT_NAMES.CoreOracle);
  oracle = <CoreOracle>(
    await upgrades.deployProxy(CoreOracle, { unsafeAllow: ["delegatecall"] })
  );
  await oracle.deployed();

  await oracle.setRoutes(
    [
      WETH,
      USDC,
      CRV,
      DAI,
      USDT,
      FRAX,
      CVX,
      SUSD,
      ADDRESS.CRV_3Crv,
      ADDRESS.CRV_FRAX3Crv,
      ADDRESS.CRV_SUSD,
      ADDRESS.CRV_CRVETH,
    ],
    [
      mockOracle.address,
      mockOracle.address,
      mockOracle.address,
      mockOracle.address,
      mockOracle.address,
      mockOracle.address,
      mockOracle.address,
      mockOracle.address,
      stableOracle.address,
      stableOracle.address,
      stableOracle.address,
      volatileOracle.address,
    ]
  );

  let bTokens = await deployBTokens(admin.address, oracle.address);
  comptroller = bTokens.comptroller;
  bUSDC = bTokens.bUSDC;
  bICHI = bTokens.bICHI;
  bCRV = bTokens.bCRV;
  bDAI = bTokens.bDAI;
  bMIM = bTokens.bMIM;
  bLINK = bTokens.bLINK;
  bOHM = bTokens.bOHM;
  bSUSHI = bTokens.bSUSHI;
  bBAL = bTokens.bBAL;
  bALCX = bTokens.bALCX;
  bWETH = bTokens.bWETH;
  bWBTC = bTokens.bWBTC;

  // Deploy Bank
  const Config = await ethers.getContractFactory("ProtocolConfig");
  config = <ProtocolConfig>await upgrades.deployProxy(
    Config,
    [treasury.address],
    {
      unsafeAllow: ["delegatecall"],
    }
  );
  await config.deployed();
  // config.startVaultWithdrawFee();

  const FeeManager = await ethers.getContractFactory("FeeManager");
  feeManager = <FeeManager>await upgrades.deployProxy(
    FeeManager,
    [config.address],
    {
      unsafeAllow: ["delegatecall"],
    }
  );
  await feeManager.deployed();
  await config.setFeeManager(feeManager.address);

  const BlueBerryBank = await ethers.getContractFactory(
    CONTRACT_NAMES.BlueBerryBank
  );
  bank = <BlueBerryBank>(
    await upgrades.deployProxy(
      BlueBerryBank,
      [oracle.address, config.address],
      { unsafeAllow: ["delegatecall"] }
    )
  );
  await bank.deployed();

  const WERC20 = await ethers.getContractFactory(CONTRACT_NAMES.WERC20);
  werc20 = <WERC20>(
    await upgrades.deployProxy(WERC20, { unsafeAllow: ["delegatecall"] })
  );
  await werc20.deployed();

  const WConvexPools = await ethers.getContractFactory(
    CONTRACT_NAMES.WConvexPools
  );
  wconvex = <WConvexPools>await upgrades.deployProxy(
    WConvexPools,
    [CVX, ADDRESS.CVX_BOOSTER],
    {
      unsafeAllow: ["delegatecall"],
    }
  );
  await wconvex.deployed();

  // Deploy CRV spell
  const ConvexSpell = await ethers.getContractFactory(
    CONTRACT_NAMES.ConvexSpell
  );
  convexSpell = <ConvexSpell>(
    await upgrades.deployProxy(
      ConvexSpell,
      [
        bank.address,
        werc20.address,
        WETH,
        wconvex.address,
        stableOracle.address,
        AUGUSTUS_SWAPPER,
        TOKEN_TRANSFER_PROXY,
      ],
      { unsafeAllow: ["delegatecall"] }
    )
  );
  await convexSpell.deployed();
  // await curveSpell.setSwapRouter(ADDRESS.SUSHI_ROUTER);
  await convexSpell.addStrategy(
    ADDRESS.CRV_3Crv,
    utils.parseUnits("100", 18),
    utils.parseUnits("2000", 18)
  );
  await convexSpell.addStrategy(
    ADDRESS.CRV_FRAX3Crv,
    utils.parseUnits("100", 18),
    utils.parseUnits("2000", 18)
  );
  await convexSpell.addStrategy(
    ADDRESS.CRV_SUSD,
    utils.parseUnits("100", 18),
    utils.parseUnits("2000", 18)
  );
  await convexSpell.setCollateralsMaxLTVs(
    0,
    [USDC, CRV, DAI],
    [30000, 30000, 30000]
  );
  await convexSpell.setCollateralsMaxLTVs(
    1,
    [USDC, CRV, DAI],
    [30000, 30000, 30000]
  );
  await convexSpell.setCollateralsMaxLTVs(2, [USDC, CRV, DAI], [300, 300, 300]);
  convexSpellWithVolatileOracle = <ConvexSpell>(
    await upgrades.deployProxy(
      ConvexSpell,
      [
        bank.address,
        werc20.address,
        WETH,
        wconvex.address,
        volatileOracle.address,
        AUGUSTUS_SWAPPER,
        TOKEN_TRANSFER_PROXY,
      ],
      { unsafeAllow: ["delegatecall"] }
    )
  );
  await convexSpellWithVolatileOracle.deployed();
  await convexSpellWithVolatileOracle.addStrategy(
    ADDRESS.CRV_CRVETH,
    utils.parseUnits("0.5", 18),
    utils.parseUnits("2000", 18)
  );
  await convexSpellWithVolatileOracle.setCollateralsMaxLTVs(
    0,
    [USDC, CRV, DAI],
    [30000, 30000, 30000]
  );

  // Setup Bank
  await bank.whitelistSpells(
    [convexSpell.address, convexSpellWithVolatileOracle.address],
    [true, true]
  );
  await bank.whitelistTokens([USDC, CRV, DAI], [true, true, true]);
  await bank.whitelistERC1155([werc20.address, wconvex.address], true);

  const HardVault = await ethers.getContractFactory(CONTRACT_NAMES.HardVault);
  hardVault = <HardVault>await upgrades.deployProxy(
    HardVault,
    [config.address],
    {
      unsafeAllow: ["delegatecall"],
    }
  );

  const SoftVault = await ethers.getContractFactory(CONTRACT_NAMES.SoftVault);
  usdcSoftVault = <SoftVault>(
<<<<<<< HEAD
    await upgrades.deployProxy(SoftVault, [
      config.address,
      bUSDC.address,
      "Interest Bearing USDC",
      "ibUSDC",
    ])
=======
    await upgrades.deployProxy(
      SoftVault,
      [config.address, CUSDC, "Interest Bearing USDC", "ibUSDC"],
      { unsafeAllow: ["delegatecall"] }
    )
>>>>>>> 56b7f8b1
  );
  await usdcSoftVault.deployed();
  await bank.addBank(USDC, usdcSoftVault.address, hardVault.address, 9000);

  daiSoftVault = <SoftVault>(
<<<<<<< HEAD
    await upgrades.deployProxy(SoftVault, [
      config.address,
      bDAI.address,
      "Interest Bearing DAI",
      "ibDAI",
    ])
=======
    await upgrades.deployProxy(
      SoftVault,
      [config.address, CDAI, "Interest Bearing DAI", "ibDAI"],
      { unsafeAllow: ["delegatecall"] }
    )
>>>>>>> 56b7f8b1
  );
  await daiSoftVault.deployed();
  await bank.addBank(DAI, daiSoftVault.address, hardVault.address, 8500);

  crvSoftVault = <SoftVault>(
<<<<<<< HEAD
    await upgrades.deployProxy(SoftVault, [
      config.address,
      bCRV.address,
      "Interest Bearing CRV",
      "ibCRV",
    ])
=======
    await upgrades.deployProxy(
      SoftVault,
      [config.address, CCRV, "Interest Bearing CRV", "ibCRV"],
      { unsafeAllow: ["delegatecall"] }
    )
>>>>>>> 56b7f8b1
  );
  await crvSoftVault.deployed();
  await bank.addBank(CRV, crvSoftVault.address, hardVault.address, 9000);

  // Whitelist bank contract on compound
  await comptroller._setCreditLimit(
    bank.address,
    bUSDC.address,
    utils.parseUnits("3000000")
  );
  await comptroller._setCreditLimit(
    bank.address,
    bCRV.address,
    utils.parseUnits("3000000")
  );
  await comptroller._setCreditLimit(
    bank.address,
    bDAI.address,
    utils.parseUnits("3000000")
  );

  await usdc.approve(usdcSoftVault.address, ethers.constants.MaxUint256);
  await usdc.transfer(alice.address, utils.parseUnits("500", 6));
  await usdcSoftVault.deposit(utils.parseUnits("5000", 6));

  await crv.approve(crvSoftVault.address, ethers.constants.MaxUint256);
  await crv.transfer(alice.address, utils.parseUnits("500", 18));
  await crvSoftVault.deposit(utils.parseUnits("5000", 18));

  await dai.approve(daiSoftVault.address, ethers.constants.MaxUint256);
  await dai.transfer(alice.address, utils.parseUnits("500", 18));
  await daiSoftVault.deposit(utils.parseUnits("5000", 18));

  console.log(
    "CRV Balance:",
    utils.formatEther(await crv.balanceOf(admin.address))
  );
  console.log(
    "USDC Balance:",
    utils.formatUnits(await usdc.balanceOf(admin.address), 6)
  );
  console.log(
    "DAI Balance:",
    utils.formatEther(await dai.balanceOf(admin.address))
  );

  return {
    werc20,
    wconvex,
    mockOracle,
    stableOracle,
    volatileOracle,
    tricryptoOracle,
    oracle,
    config,
    feeManager,
    bank,
    convexSpell,
    convexSpellWithVolatileOracle,
    usdcSoftVault,
    crvSoftVault,
    daiSoftVault,
    hardVault,
    uniV3Lib: LibInstance,
    bUSDC,
    bICHI,
    bCRV,
    bDAI,
    bMIM,
    bLINK,
    bOHM,
    bSUSHI,
    bBAL,
    bALCX,
    bWETH,
    bWBTC,
  };
};<|MERGE_RESOLUTION|>--- conflicted
+++ resolved
@@ -427,58 +427,31 @@
 
   const SoftVault = await ethers.getContractFactory(CONTRACT_NAMES.SoftVault);
   usdcSoftVault = <SoftVault>(
-<<<<<<< HEAD
-    await upgrades.deployProxy(SoftVault, [
-      config.address,
-      bUSDC.address,
-      "Interest Bearing USDC",
-      "ibUSDC",
-    ])
-=======
     await upgrades.deployProxy(
       SoftVault,
       [config.address, CUSDC, "Interest Bearing USDC", "ibUSDC"],
       { unsafeAllow: ["delegatecall"] }
     )
->>>>>>> 56b7f8b1
   );
   await usdcSoftVault.deployed();
   await bank.addBank(USDC, usdcSoftVault.address, hardVault.address, 9000);
 
   daiSoftVault = <SoftVault>(
-<<<<<<< HEAD
-    await upgrades.deployProxy(SoftVault, [
-      config.address,
-      bDAI.address,
-      "Interest Bearing DAI",
-      "ibDAI",
-    ])
-=======
     await upgrades.deployProxy(
       SoftVault,
       [config.address, CDAI, "Interest Bearing DAI", "ibDAI"],
       { unsafeAllow: ["delegatecall"] }
     )
->>>>>>> 56b7f8b1
   );
   await daiSoftVault.deployed();
   await bank.addBank(DAI, daiSoftVault.address, hardVault.address, 8500);
 
   crvSoftVault = <SoftVault>(
-<<<<<<< HEAD
-    await upgrades.deployProxy(SoftVault, [
-      config.address,
-      bCRV.address,
-      "Interest Bearing CRV",
-      "ibCRV",
-    ])
-=======
     await upgrades.deployProxy(
       SoftVault,
       [config.address, CCRV, "Interest Bearing CRV", "ibCRV"],
       { unsafeAllow: ["delegatecall"] }
     )
->>>>>>> 56b7f8b1
   );
   await crvSoftVault.deployed();
   await bank.addBank(CRV, crvSoftVault.address, hardVault.address, 9000);
