import { SignerWithAddress } from "@nomiclabs/hardhat-ethers/signers";
import { BigNumber, utils, Contract } from "ethers";
import { ethers, upgrades } from "hardhat";
import {
  BlueBerryBank,
  CoreOracle,
  IWETH,
  MockOracle,
  SoftVault,
  WERC20,
  ProtocolConfig,
  IComptroller,
  ERC20,
  IUniswapV2Router02,
  HardVault,
  FeeManager,
  UniV3WrappedLib,
  CurveStableOracle,
  CurveVolatileOracle,
  CurveTricryptoOracle,
  WConvexPools,
  ConvexSpell,
<<<<<<< HEAD
  MockBToken,
=======
  Comptroller,
>>>>>>> d1d564cf
} from "../../typechain-types";
import { ADDRESS, CONTRACT_NAMES } from "../../constant";
import { deployBTokens } from "./money-market";

const AUGUSTUS_SWAPPER = ADDRESS.AUGUSTUS_SWAPPER;
const TOKEN_TRANSFER_PROXY = ADDRESS.TOKEN_TRANSFER_PROXY;
<<<<<<< HEAD
const CUSDC = ADDRESS.bUSDC;
const CDAI = ADDRESS.bDAI;
const CCRV = ADDRESS.bCRV;
const ETH = ADDRESS.ETH;
const STETH = ADDRESS.STETH;
=======
>>>>>>> d1d564cf
const WETH = ADDRESS.WETH;
const USDC = ADDRESS.USDC;
const USDT = ADDRESS.USDT;
const DAI = ADDRESS.DAI;
const SUSD = ADDRESS.SUSD;
const FRAX = ADDRESS.FRAX;
const CRV = ADDRESS.CRV;
const CVX = ADDRESS.CVX;
const ETH_PRICE = 1600;

export interface CvxProtocol {
  werc20: WERC20;
  wconvex: WConvexPools;
  mockOracle: MockOracle;
  stableOracle: CurveStableOracle;
  volatileOracle: CurveVolatileOracle;
  tricryptoOracle: CurveTricryptoOracle;
  oracle: CoreOracle;
  config: ProtocolConfig;
  bank: BlueBerryBank;
  convexSpell: ConvexSpell;
  convexSpellWithVolatileOracle: ConvexSpell;
  bWeth: MockBToken;
  usdcSoftVault: SoftVault;
  crvSoftVault: SoftVault;
  daiSoftVault: SoftVault;
  wethSoftVault: SoftVault;
  hardVault: HardVault;
  feeManager: FeeManager;
  uniV3Lib: UniV3WrappedLib;
  bUSDC: Contract;
  bICHI: Contract;
  bCRV: Contract;
  bDAI: Contract;
  bMIM: Contract;
  bLINK: Contract;
  bOHM: Contract;
  bSUSHI: Contract;
  bBAL: Contract;
  bALCX: Contract;
  bWETH: Contract;
  bWBTC: Contract;
}

export const setupCvxProtocol = async (): Promise<CvxProtocol> => {
  let admin: SignerWithAddress;
  let alice: SignerWithAddress;
  let treasury: SignerWithAddress;

  let usdc: ERC20;
  let dai: ERC20;
  let crv: ERC20;
  let weth: IWETH;
  let werc20: WERC20;
  let wconvex: WConvexPools;
  let mockOracle: MockOracle;
  let stableOracle: CurveStableOracle;
  let volatileOracle: CurveVolatileOracle;
  let tricryptoOracle: CurveTricryptoOracle;
  let oracle: CoreOracle;
  let convexSpell: ConvexSpell;
  let convexSpellWithVolatileOracle: ConvexSpell;

  let config: ProtocolConfig;
  let feeManager: FeeManager;
  let bank: BlueBerryBank;
  let usdcSoftVault: SoftVault;
  let crvSoftVault: SoftVault;
  let daiSoftVault: SoftVault;
  let wethSoftVault: SoftVault;
  let bWeth: MockBToken;
  let hardVault: HardVault;

  let comptroller: Comptroller;
  let bUSDC: Contract;
  let bICHI: Contract;
  let bCRV: Contract;
  let bDAI: Contract;
  let bMIM: Contract;
  let bLINK: Contract;
  let bOHM: Contract;
  let bSUSHI: Contract;
  let bBAL: Contract;
  let bALCX: Contract;
  let bWETH: Contract;
  let bWBTC: Contract;

  [admin, alice, treasury] = await ethers.getSigners();
  usdc = <ERC20>await ethers.getContractAt("ERC20", USDC);
  dai = <ERC20>await ethers.getContractAt("ERC20", DAI);
  crv = <ERC20>await ethers.getContractAt("ERC20", CRV);
  weth = <IWETH>await ethers.getContractAt(CONTRACT_NAMES.IWETH, WETH);

  const MockBToken = await ethers.getContractFactory("MockBToken");
  bWeth = <MockBToken>await MockBToken.deploy(WETH);

  // Prepare USDC
  // deposit 80 eth -> 80 WETH
  await weth.deposit({ value: utils.parseUnits("100") });

  // swap 40 WETH -> USDC, 40 WETH -> DAI
  await weth.approve(ADDRESS.UNI_V2_ROUTER, ethers.constants.MaxUint256);
  const uniV2Router = <IUniswapV2Router02>(
    await ethers.getContractAt(
      CONTRACT_NAMES.IUniswapV2Router02,
      ADDRESS.UNI_V2_ROUTER
    )
  );
  await uniV2Router.swapExactTokensForTokens(
    utils.parseUnits("30"),
    0,
    [WETH, USDC],
    admin.address,
    ethers.constants.MaxUint256
  );
  await uniV2Router.swapExactTokensForTokens(
    utils.parseUnits("30"),
    0,
    [WETH, DAI],
    admin.address,
    ethers.constants.MaxUint256
  );
  // Swap 40 weth -> crv
  await weth.approve(ADDRESS.SUSHI_ROUTER, ethers.constants.MaxUint256);
  const sushiRouter = <IUniswapV2Router02>(
    await ethers.getContractAt(
      CONTRACT_NAMES.IUniswapV2Router02,
      ADDRESS.SUSHI_ROUTER
    )
  );
  await sushiRouter.swapExactTokensForTokens(
    utils.parseUnits("40"),
    0,
    [WETH, CRV],
    admin.address,
    ethers.constants.MaxUint256
  );
  // Try to swap some crv to usdc -> Swap router test
  await crv.approve(ADDRESS.SUSHI_ROUTER, 0);
  await crv.approve(ADDRESS.SUSHI_ROUTER, ethers.constants.MaxUint256);
  await sushiRouter.swapExactTokensForTokens(
    utils.parseUnits("10"),
    0,
    [CRV, WETH, USDC],
    admin.address,
    ethers.constants.MaxUint256
  );

  const LinkedLibFactory = await ethers.getContractFactory("UniV3WrappedLib");
  const LibInstance = await LinkedLibFactory.deploy();

  const MockOracle = await ethers.getContractFactory(CONTRACT_NAMES.MockOracle);
  mockOracle = <MockOracle>await MockOracle.deploy();
  await mockOracle.deployed();
  await mockOracle.setPrice(
    [ETH, WETH, STETH, USDC, CRV, DAI, USDT, FRAX, CVX, SUSD],
    [
      BigNumber.from(10).pow(18).mul(ETH_PRICE),
      BigNumber.from(10).pow(18).mul(ETH_PRICE),
      BigNumber.from(10).pow(18).mul(ETH_PRICE),
      BigNumber.from(10).pow(18), // $1
      BigNumber.from(10).pow(18), // $1
      BigNumber.from(10).pow(18), // $1
      BigNumber.from(10).pow(18), // $1
      BigNumber.from(10).pow(18), // $1
      BigNumber.from(10).pow(18), // $1
      BigNumber.from(10).pow(18), // $1
    ]
  );

  const CurveStableOracleFactory = await ethers.getContractFactory(
    CONTRACT_NAMES.CurveStableOracle
  );
  stableOracle = <CurveStableOracle>(
    await CurveStableOracleFactory.deploy(
      mockOracle.address,
      ADDRESS.CRV_ADDRESS_PROVIDER
    )
  );
  await stableOracle.deployed();

  const CurveVolatileOracleFactory = await ethers.getContractFactory(
    CONTRACT_NAMES.CurveVolatileOracle
  );
  volatileOracle = <CurveVolatileOracle>(
    await CurveVolatileOracleFactory.deploy(
      mockOracle.address,
      ADDRESS.CRV_ADDRESS_PROVIDER
    )
  );
  await volatileOracle.deployed();

  let poolInfo = await volatileOracle.callStatic.getPoolInfo(
    ADDRESS.CRV_CRVETH
  );
  await volatileOracle.setLimiter(
    ADDRESS.CRV_CRVETH,
    poolInfo.virtualPrice.mul(99).div(100)
  );

  const CurveTricryptoOracleFactory = await ethers.getContractFactory(
    CONTRACT_NAMES.CurveTricryptoOracle
  );
  tricryptoOracle = <CurveTricryptoOracle>(
    await CurveTricryptoOracleFactory.deploy(
      mockOracle.address,
      ADDRESS.CRV_ADDRESS_PROVIDER
    )
  );
  await tricryptoOracle.deployed();

  const CoreOracle = await ethers.getContractFactory(CONTRACT_NAMES.CoreOracle);
  oracle = <CoreOracle>(
    await upgrades.deployProxy(CoreOracle, { unsafeAllow: ["delegatecall"] })
  );
  await oracle.deployed();

  await oracle.setRoutes(
    [
      WETH,
      USDC,
      CRV,
      DAI,
      USDT,
      FRAX,
      CVX,
      SUSD,
      ADDRESS.CRV_3Crv,
      ADDRESS.CRV_FRAX3Crv,
      ADDRESS.CRV_SUSD,
      ADDRESS.CRV_CRVETH,
      ADDRESS.CRV_STETH,
    ],
    [
      mockOracle.address,
      mockOracle.address,
      mockOracle.address,
      mockOracle.address,
      mockOracle.address,
      mockOracle.address,
      mockOracle.address,
      mockOracle.address,
      stableOracle.address,
      stableOracle.address,
      stableOracle.address,
      volatileOracle.address,
      stableOracle.address,
    ]
  );

  let bTokens = await deployBTokens(admin.address, oracle.address);
  comptroller = bTokens.comptroller;
  bUSDC = bTokens.bUSDC;
  bICHI = bTokens.bICHI;
  bCRV = bTokens.bCRV;
  bDAI = bTokens.bDAI;
  bMIM = bTokens.bMIM;
  bLINK = bTokens.bLINK;
  bOHM = bTokens.bOHM;
  bSUSHI = bTokens.bSUSHI;
  bBAL = bTokens.bBAL;
  bALCX = bTokens.bALCX;
  bWETH = bTokens.bWETH;
  bWBTC = bTokens.bWBTC;

  // Deploy Bank
  const Config = await ethers.getContractFactory("ProtocolConfig");
  config = <ProtocolConfig>await upgrades.deployProxy(
    Config,
    [treasury.address],
    {
      unsafeAllow: ["delegatecall"],
    }
  );
  await config.deployed();
  // config.startVaultWithdrawFee();

  const FeeManager = await ethers.getContractFactory("FeeManager");
  feeManager = <FeeManager>await upgrades.deployProxy(
    FeeManager,
    [config.address],
    {
      unsafeAllow: ["delegatecall"],
    }
  );
  await feeManager.deployed();
  await config.setFeeManager(feeManager.address);

  const BlueBerryBank = await ethers.getContractFactory(
    CONTRACT_NAMES.BlueBerryBank
  );
  bank = <BlueBerryBank>(
    await upgrades.deployProxy(
      BlueBerryBank,
      [oracle.address, config.address],
      { unsafeAllow: ["delegatecall"] }
    )
  );
  await bank.deployed();

  const WERC20 = await ethers.getContractFactory(CONTRACT_NAMES.WERC20);
  werc20 = <WERC20>(
    await upgrades.deployProxy(WERC20, { unsafeAllow: ["delegatecall"] })
  );
  await werc20.deployed();

  const WConvexPools = await ethers.getContractFactory(
    CONTRACT_NAMES.WConvexPools
  );
  wconvex = <WConvexPools>await upgrades.deployProxy(
    WConvexPools,
    [CVX, ADDRESS.CVX_BOOSTER],
    {
      unsafeAllow: ["delegatecall"],
    }
  );
  await wconvex.deployed();

  // Deploy CRV spell
  const ConvexSpell = await ethers.getContractFactory(
    CONTRACT_NAMES.ConvexSpell
  );
  convexSpell = <ConvexSpell>(
    await upgrades.deployProxy(
      ConvexSpell,
      [
        bank.address,
        werc20.address,
        WETH,
        wconvex.address,
        stableOracle.address,
        AUGUSTUS_SWAPPER,
        TOKEN_TRANSFER_PROXY,
      ],
      { unsafeAllow: ["delegatecall"] }
    )
  );
  await convexSpell.deployed();
  // await curveSpell.setSwapRouter(ADDRESS.SUSHI_ROUTER);
  await convexSpell.addStrategy(
    ADDRESS.CRV_3Crv,
    utils.parseUnits("100", 18),
    utils.parseUnits("2000", 18)
  );
  await convexSpell.addStrategy(
    ADDRESS.CRV_FRAX3Crv,
    utils.parseUnits("100", 18),
    utils.parseUnits("2000", 18)
  );
  await convexSpell.addStrategy(
    ADDRESS.CRV_SUSD,
    utils.parseUnits("100", 18),
    utils.parseUnits("2000", 18)
  );
  await convexSpell.addStrategy(
    ADDRESS.CRV_STETH,
    utils.parseUnits("100", 18),
    utils.parseUnits("2000", 18)
  );
  await convexSpell.setCollateralsMaxLTVs(
    0,
    [USDC, CRV, DAI],
    [30000, 30000, 30000]
  );
  await convexSpell.setCollateralsMaxLTVs(
    1,
    [USDC, CRV, DAI],
    [30000, 30000, 30000]
  );
<<<<<<< HEAD
  await convexSpell.setCollateralsMaxLTVs(2, [USDC, CRV, DAI], [300, 300, 300]);
  await convexSpell.setCollateralsMaxLTVs(3, [USDC, DAI], [30000, 30000]);
=======
  await convexSpell.setCollateralsMaxLTVs(
    2,
    [USDC, CRV, DAI],
    [300, 300, 300]
  );
>>>>>>> d1d564cf
  convexSpellWithVolatileOracle = <ConvexSpell>(
    await upgrades.deployProxy(
      ConvexSpell,
      [
        bank.address,
        werc20.address,
        WETH,
        wconvex.address,
        volatileOracle.address,
        AUGUSTUS_SWAPPER,
        TOKEN_TRANSFER_PROXY,
      ],
      { unsafeAllow: ["delegatecall"] }
    )
  );
  await convexSpellWithVolatileOracle.deployed();
  await convexSpellWithVolatileOracle.addStrategy(
    ADDRESS.CRV_CRVETH,
    utils.parseUnits("0.5", 18),
    utils.parseUnits("2000", 18)
  );
  await convexSpellWithVolatileOracle.setCollateralsMaxLTVs(
    0,
    [USDC, CRV, DAI],
    [30000, 30000, 30000]
  );

  // Setup Bank
  await bank.whitelistSpells(
    [convexSpell.address, convexSpellWithVolatileOracle.address],
    [true, true]
  );
  await bank.whitelistTokens([WETH, USDC, CRV, DAI], [true, true, true, true]);
  await bank.whitelistERC1155([werc20.address, wconvex.address], true);

  const HardVault = await ethers.getContractFactory(CONTRACT_NAMES.HardVault);
  hardVault = <HardVault>await upgrades.deployProxy(
    HardVault,
    [config.address],
    {
      unsafeAllow: ["delegatecall"],
    }
  );

  const SoftVault = await ethers.getContractFactory(CONTRACT_NAMES.SoftVault);
  usdcSoftVault = <SoftVault>(
    await upgrades.deployProxy(
      SoftVault,
      [config.address, bUSDC.address, "Interest Bearing USDC", "ibUSDC"],
      { unsafeAllow: ["delegatecall"] }
    )
  );
  await usdcSoftVault.deployed();
  await bank.addBank(USDC, usdcSoftVault.address, hardVault.address, 9000);

  daiSoftVault = <SoftVault>(
    await upgrades.deployProxy(
      SoftVault,
      [config.address, bDAI.address, "Interest Bearing DAI", "ibDAI"],
      { unsafeAllow: ["delegatecall"] }
    )
  );
  await daiSoftVault.deployed();
  await bank.addBank(DAI, daiSoftVault.address, hardVault.address, 8500);

  crvSoftVault = <SoftVault>(
    await upgrades.deployProxy(
      SoftVault,
      [config.address, bCRV.address, "Interest Bearing CRV", "ibCRV"],
      { unsafeAllow: ["delegatecall"] }
    )
  );
  await crvSoftVault.deployed();
  await bank.addBank(CRV, crvSoftVault.address, hardVault.address, 9000);

  wethSoftVault = <SoftVault>(
    await upgrades.deployProxy(
      SoftVault,
      [config.address, bWeth.address, "Interest Bearing WETH", "ibWETH"],
      { unsafeAllow: ["delegatecall"] }
    )
  );
  await wethSoftVault.deployed();
  await bank.addBank(WETH, wethSoftVault.address, hardVault.address, 9000);

  // Whitelist bank contract on compound
  await comptroller._setCreditLimit(
    bank.address,
    bUSDC.address,
    utils.parseUnits("3000000")
  );
  await comptroller._setCreditLimit(
    bank.address,
    bCRV.address,
    utils.parseUnits("3000000")
  );
  await comptroller._setCreditLimit(
    bank.address,
    bDAI.address,
    utils.parseUnits("3000000")
  );

  await usdc.approve(usdcSoftVault.address, ethers.constants.MaxUint256);
  await usdc.transfer(alice.address, utils.parseUnits("500", 6));
  await usdcSoftVault.deposit(utils.parseUnits("5000", 6));

  await crv.approve(crvSoftVault.address, ethers.constants.MaxUint256);
  await crv.transfer(alice.address, utils.parseUnits("500", 18));
  await crvSoftVault.deposit(utils.parseUnits("5000", 18));

  await dai.approve(daiSoftVault.address, ethers.constants.MaxUint256);
  await dai.transfer(alice.address, utils.parseUnits("500", 18));
  await daiSoftVault.deposit(utils.parseUnits("5000", 18));

  await weth.deposit({ value: utils.parseUnits("100") });
  await weth.approve(wethSoftVault.address, ethers.constants.MaxUint256);
  await wethSoftVault.deposit(utils.parseUnits("10", 18));

  console.log(
    "CRV Balance:",
    utils.formatEther(await crv.balanceOf(admin.address))
  );
  console.log(
    "USDC Balance:",
    utils.formatUnits(await usdc.balanceOf(admin.address), 6)
  );
  console.log(
    "DAI Balance:",
    utils.formatEther(await dai.balanceOf(admin.address))
  );

  return {
    werc20,
    wconvex,
    mockOracle,
    stableOracle,
    volatileOracle,
    tricryptoOracle,
    oracle,
    config,
    feeManager,
    bank,
    convexSpell,
    convexSpellWithVolatileOracle,
    usdcSoftVault,
    crvSoftVault,
    daiSoftVault,
    wethSoftVault,
    bWeth,
    hardVault,
    uniV3Lib: LibInstance,
    bUSDC,
    bICHI,
    bCRV,
    bDAI,
    bMIM,
    bLINK,
    bOHM,
    bSUSHI,
    bBAL,
    bALCX,
    bWETH,
    bWBTC,
  };
};<|MERGE_RESOLUTION|>--- conflicted
+++ resolved
@@ -20,25 +20,19 @@
   CurveTricryptoOracle,
   WConvexPools,
   ConvexSpell,
-<<<<<<< HEAD
   MockBToken,
-=======
   Comptroller,
->>>>>>> d1d564cf
 } from "../../typechain-types";
 import { ADDRESS, CONTRACT_NAMES } from "../../constant";
 import { deployBTokens } from "./money-market";
 
 const AUGUSTUS_SWAPPER = ADDRESS.AUGUSTUS_SWAPPER;
 const TOKEN_TRANSFER_PROXY = ADDRESS.TOKEN_TRANSFER_PROXY;
-<<<<<<< HEAD
 const CUSDC = ADDRESS.bUSDC;
 const CDAI = ADDRESS.bDAI;
 const CCRV = ADDRESS.bCRV;
 const ETH = ADDRESS.ETH;
 const STETH = ADDRESS.STETH;
-=======
->>>>>>> d1d564cf
 const WETH = ADDRESS.WETH;
 const USDC = ADDRESS.USDC;
 const USDT = ADDRESS.USDT;
@@ -408,16 +402,8 @@
     [USDC, CRV, DAI],
     [30000, 30000, 30000]
   );
-<<<<<<< HEAD
   await convexSpell.setCollateralsMaxLTVs(2, [USDC, CRV, DAI], [300, 300, 300]);
   await convexSpell.setCollateralsMaxLTVs(3, [USDC, DAI], [30000, 30000]);
-=======
-  await convexSpell.setCollateralsMaxLTVs(
-    2,
-    [USDC, CRV, DAI],
-    [300, 300, 300]
-  );
->>>>>>> d1d564cf
   convexSpellWithVolatileOracle = <ConvexSpell>(
     await upgrades.deployProxy(
       ConvexSpell,
