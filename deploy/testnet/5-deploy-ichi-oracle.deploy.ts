import { ethers } from "hardhat";
import { ADDRESS_GOERLI, CONTRACT_NAMES } from "../../constant";
import { IchiVaultOracle } from "../../typechain-types";
import { deployment, writeDeployments } from "../../utils";

async function main(): Promise<void> {
	const [deployer] = await ethers.getSigners();
	console.log("Deployer:", deployer.address);

	// Ichi Lp Oracle
	const IchiVaultOracle = await ethers.getContractFactory(CONTRACT_NAMES.IchiVaultOracle, {
		libraries: {
<<<<<<< HEAD
			Univ3WrappedLibContainer: deployment.UNI_LIB
=======
			UniV3WrappedLibContainer: deployment.UNI_LIB
>>>>>>> a8d9aec9
		}
	});
	const ichiVaultOracle = <IchiVaultOracle>await IchiVaultOracle.deploy(deployment.CoreOracle);
	await ichiVaultOracle.deployed();
	console.log('Ichi Lp Oracle Address:', ichiVaultOracle.address);
	deployment.IchiVaultOracle = ichiVaultOracle.address;
	writeDeployments(deployment);

	await ichiVaultOracle.setPriceDeviation(ADDRESS_GOERLI.MockIchiV2, 300);

	// Set Ichi Lp Oracle Routes
	const coreOracle = await ethers.getContractAt(CONTRACT_NAMES.CoreOracle, deployment.CoreOracle);
	await coreOracle.setRoutes([
		deployment.MockIchiVault_USDC_ALCX,
		deployment.MockIchiVault_USDC_BLB,
		deployment.MockIchiVault_USDC_ICHI,
		deployment.MockIchiVault_USDC_WBTC,
		deployment.MockIchiVault_USDC_WETH,
	], [
		deployment.IchiVaultOracle,
		deployment.IchiVaultOracle,
		deployment.IchiVaultOracle,
		deployment.IchiVaultOracle,
		deployment.IchiVaultOracle,
	])
}

main()
	.then(() => process.exit(0))
	.catch((error: Error) => {
		console.error(error);
		process.exit(1);
	});<|MERGE_RESOLUTION|>--- conflicted
+++ resolved
@@ -10,11 +10,7 @@
 	// Ichi Lp Oracle
 	const IchiVaultOracle = await ethers.getContractFactory(CONTRACT_NAMES.IchiVaultOracle, {
 		libraries: {
-<<<<<<< HEAD
-			Univ3WrappedLibContainer: deployment.UNI_LIB
-=======
 			UniV3WrappedLibContainer: deployment.UNI_LIB
->>>>>>> a8d9aec9
 		}
 	});
 	const ichiVaultOracle = <IchiVaultOracle>await IchiVaultOracle.deploy(deployment.CoreOracle);
