--- conflicted
+++ resolved
@@ -23,11 +23,7 @@
 
 	const MockIchiVault = await ethers.getContractFactory("MockIchiVault", {
 		libraries: {
-<<<<<<< HEAD
-			Univ3WrappedLibContainer: deployment.UNI_LIB
-=======
 			UniV3WrappedLibContainer: deployment.UNI_LIB
->>>>>>> a8d9aec9
 		}
 	});
 	const ichiVault = <MockIchiVault>await MockIchiVault.deploy(
